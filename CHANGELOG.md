# ember-cli Changelog

<<<<<<< HEAD
### 2.6.0-beta.2
=======
### 2.5.1
>>>>>>> 5ff2c0ea

The following changes are required if you are upgrading from the previous
version:

- Users
<<<<<<< HEAD
  + [`ember new` diff](https://github.com/ember-cli/ember-new-output/compare/v2.6.0-beta.1...v2.6.0-beta.2)
  + Upgrade your project's ember-cli version - [docs](http://ember-cli.com/user-guide/#upgrading)
- Addon Developers
  + [`ember addon` diff](https://github.com/ember-cli/ember-addon-output/compare/v2.6.0-beta.1...v2.6.0-beta.2)
=======
  + Upgrade your project's ember-cli version - [docs](http://ember-cli.com/user-guide/#upgrading)
- Addon Developers
>>>>>>> 5ff2c0ea
  + No changes required
- Core Contributors
  + No changes required

#### Community Contributions

<<<<<<< HEAD
- [#5737](https://github.com/ember-cli/ember-cli/pull/5737) / [#5828](https://github.com/ember-cli/ember-cli/pull/5828) [INTERNAL] Update `core-object` to 2.0.0. [@nathanhammond](https://github.com/nathanhammond)
- [#5856](https://github.com/ember-cli/ember-cli/pull/5856) Remove warning when using Node v6.0.0. [@rwjblue](https://github.com/rwjblue)
- [#5859](https://github.com/ember-cli/ember-cli/pull/5859) Update Ember to 2.6.0-beta.2. [@rwjblue](https://github.com/rwjblue)
- [#5859](https://github.com/ember-cli/ember-cli/pull/5859) Update Ember Data to 2.6.0-beta.1. [@rwjblue](https://github.com/rwjblue)

Thank you to all who took the time to contribute!

### 2.6.0-beta.1

The following changes are required if you are upgrading from the previous
version:

- Users
  + [`ember new` diff](https://github.com/ember-cli/ember-new-output/compare/v2.5.0...v2.6.0-beta.1)
  + Upgrade your project's ember-cli version - [docs](http://ember-cli.com/user-guide/#upgrading)
  + Make the following changes to your `package.json`:
    + Update `ember-ajax` to `^2.0.1`
    + Add `ember-welcome-page` at `^1.0.1`
- Addon Developers
  + [`ember addon` diff](https://github.com/ember-cli/ember-addon-output/compare/v2.5.0...v2.6.0-beta.1)
  + Change `.travis.yml` to avoid wasted cleanup when running CI. See [#5606](https://github.com/ember-cli/ember-cli/pull/5606) for more details.
  + Make the following changes to your `package.json`:
    + Update `ember-ajax` to `^2.0.1`
    + Add `ember-welcome-page` at `^1.0.1`
    + Remove `ember-try` (it is now included by default)
- Core Contributors
  + No changes required

#### Community Contributions

- [#5606](https://github.com/ember-cli/ember-cli/pull/5606) Don't bother pointless npm/bower restore in addon CI [@mike-north](https://github.com/mike-north)
- [#5609](https://github.com/ember-cli/ember-cli/pull/5609) [ENHANCEMENT] Add in v1 of welcome page addon [@acorncom](https://github.com/acorncom)
- [#5689](https://github.com/ember-cli/ember-cli/pull/5689) [ENHANCEMENT] Added return statement to `beforeEach` in `moduleForAcceptance` [@Fed03](https://github.com/Fed03)
- [#5693](https://github.com/ember-cli/ember-cli/pull/5693) Fix: ensure livereload works when deleting directories. [@hansl](https://github.com/hansl)
- [#5779](https://github.com/ember-cli/ember-cli/pull/5779) Update Ember Data to v2.5.0 [@bmac](https://github.com/bmac)
- [#5714](https://github.com/ember-cli/ember-cli/pull/5714) "addon" blueprint: Update TravisCI config [@Turbo87](https://github.com/Turbo87)
- [#5723](https://github.com/ember-cli/ember-cli/pull/5723) Embed/include ember-try in ember-cli [@kategengler](https://github.com/kategengler)
- [#5757](https://github.com/ember-cli/ember-cli/pull/5757) Add "ember-cli-jshint" dependency to "app" blueprint [@Turbo87](https://github.com/Turbo87)
- [#5752](https://github.com/ember-cli/ember-cli/pull/5752) Ensure `Project.prototype.findAddonByName` does not match substrings. [@martndemus](https://github.com/martndemus)
- [#5741](https://github.com/ember-cli/ember-cli/pull/5741) Resolve config directory relative to EmberApp project root [@nickiaconis](https://github.com/nickiaconis)
- [#5769](https://github.com/ember-cli/ember-cli/pull/5769) Update ember-ajax to 2.0. [@rwjblue](https://github.com/rwjblue)
- [#5780](https://github.com/ember-cli/ember-cli/pull/5780) Update Ember to v2.5.0. [@rwjblue](https://github.com/rwjblue)
- [#5786](https://github.com/ember-cli/ember-cli/pull/5786) Deprecate `Project.closest` in favor of `Project.closestSync` [@jeffjewiss](https://github.com/jeffjewiss)

Thank you to all who took the time to contribute!
=======
- [#5867](https://github.com/ember-cli/ember-cli/pull/5867) models/addon: Kill the addonJsFiles() cache [@Turbo87](https://github.com/Turbo87)

Thank you to all who took the time to contribute!

>>>>>>> 5ff2c0ea

### 2.5.0

The following changes are required if you are upgrading from the previous
version:

- Users
  + [`ember new` diff](https://github.com/ember-cli/ember-new-output/compare/v2.4.3...v2.5.0)
  + Upgrade your project's ember-cli version - [docs](http://ember-cli.com/user-guide/#upgrading)
  + Make the following updates in your `package.json`:
    + Update `ember-data` to `^2.5.0`
    + Add `ember-cli-jshint` at `^1.0.0`
  + Update `ember` in `bower.json` to `~2.5.0`
- Addon Developers
  + [`ember addon` diff](https://github.com/ember-cli/ember-addon-output/compare/v2.4.3...v2.5.0)
  + Make the following updates in your `package.json`:
    + Update `ember-data` to `^2.5.0`
    + Add `ember-cli-jshint` at `^1.0.0`
  + Update `ember` in `bower.json` to `~2.5.0`

#### Community Contributions

- [#5780](https://github.com/ember-cli/ember-cli/pull/5780) Update Ember to v2.5. [@rwjblue](https://github.com/rwjblue)
- [#5779](https://github.com/ember-cli/ember-cli/pull/5779) Update Ember Data to v2.5. [@bmac](https://github.com/bmac)
- [#5757](https://github.com/ember-cli/ember-cli/pull/5757) Add ember-cli-jshint dependency to app and addon blueprints. [@Turbo87](https://github.com/Turbo87)

<<<<<<< HEAD

=======
>>>>>>> 5ff2c0ea
### 2.4.3

The following changes are required if you are upgrading from the previous
version:

- Users
<<<<<<< HEAD
  + [`ember new` diff](https://github.com/kellyselden/ember-cli-output/compare/v2.4.2...v2.4.3)
  + Upgrade your project's ember-cli version - [docs](http://ember-cli.com/user-guide/#upgrading)
- Addon Developers
  + [`ember addon` diff](https://github.com/kellyselden/ember-addon-output/compare/v2.4.2...v2.4.3)
=======
  + Upgrade your project's ember-cli version - [docs](http://ember-cli.com/user-guide/#upgrading)
- Addon Developers
>>>>>>> 5ff2c0ea
  + No changes required
- Core Contributors
  + No changes required

#### Community Contributions

- [#5645](https://github.com/ember-cli/ember-cli/pull/5645) bump some common test timeouts, reduce intermittent failures [@stefanpenner](https://github.com/stefanpenner)
- [#5588](https://github.com/ember-cli/ember-cli/pull/5588) Remove obsolete JSHint comments [@Turbo87](https://github.com/Turbo87)
- [#5391](https://github.com/ember-cli/ember-cli/pull/5391) Fix host interface + port binding issues [@eriktrom](https://github.com/eriktrom)
- [#5584](https://github.com/ember-cli/ember-cli/pull/5584) Help command cleanup [@Turbo87](https://github.com/Turbo87)
- [#5531](https://github.com/ember-cli/ember-cli/pull/5531) load ember from ember-core if available [@stefanpenner](https://github.com/stefanpenner)
- [#4678](https://github.com/ember-cli/ember-cli/pull/4678) [BUGFIX] rethrow exceptions after logging [@lazybensch](https://github.com/lazybensch)
- [#4025](https://github.com/ember-cli/ember-cli/pull/4025) Allow promise for locals function in blueprints [@knownasilya](https://github.com/knownasilya)
- [#5646](https://github.com/ember-cli/ember-cli/pull/5646) ensure at-least npm v3 [@stefanpenner](https://github.com/stefanpenner)
- [#5591](https://github.com/ember-cli/ember-cli/pull/5591) Ensure application templates overwrite addon templates. [@rwjblue](https://github.com/rwjblue)
- [#5590](https://github.com/ember-cli/ember-cli/pull/5590) Site updates itself now [@leo](https://github.com/leo)
- [#5644](https://github.com/ember-cli/ember-cli/pull/5644) [ENHANCEMENT] Output build sizes command [@martypenner](https://github.com/martypenner)
- [#5607](https://github.com/ember-cli/ember-cli/pull/5607) Removing view blueprint [@jasonmit](https://github.com/jasonmit)
- [#5597](https://github.com/ember-cli/ember-cli/pull/5597) Use internal test helpers [@Turbo87](https://github.com/Turbo87)
- [#5605](https://github.com/ember-cli/ember-cli/pull/5605) Update diff to version 2.2.2 🚀
- [#5592](https://github.com/ember-cli/ember-cli/pull/5592) Fix issue with addon directory not being linted [@alexlafroscia](https://github.com/alexlafroscia)
- [#5603](https://github.com/ember-cli/ember-cli/pull/5603) Remove all "www"s [@leo](https://github.com/leo)
- [#5651](https://github.com/ember-cli/ember-cli/pull/5651) remove inherited defaults from deprecated command [@kellyselden](https://github.com/kellyselden)
- [#5619](https://github.com/ember-cli/ember-cli/pull/5619) Update fs-extra to version 0.26.7 🚀
- [#5612](https://github.com/ember-cli/ember-cli/pull/5612) Replace "pleasant-progress" with "ora" [@Turbo87](https://github.com/Turbo87)
- [#5618](https://github.com/ember-cli/ember-cli/pull/5618) Cleanup unused utilities [@Turbo87](https://github.com/Turbo87)
- [#5614](https://github.com/ember-cli/ember-cli/pull/5614) Resolve directories relative to EmberApp project root [@trentmwillis](https://github.com/trentmwillis)
- [#5616](https://github.com/ember-cli/ember-cli/pull/5616) Update yuidocjs to version 0.10.0 [@Turbo87](https://github.com/Turbo87)
- [#5611](https://github.com/ember-cli/ember-cli/pull/5611) Update fs-extra to version 0.26.6 🚀
- [#5617](https://github.com/ember-cli/ember-cli/pull/5617) Move "coveralls" and "codeclimate" dependencies into TravisCI manifest [@Turbo87](https://github.com/Turbo87)
- [#5615](https://github.com/ember-cli/ember-cli/pull/5615) Extract JSON help generator from HelpCommand code [@Turbo87](https://github.com/Turbo87)
- [#5662](https://github.com/ember-cli/ember-cli/pull/5662) Update "configstore" to v2.0.0 [@Turbo87](https://github.com/Turbo87)
- [#5627](https://github.com/ember-cli/ember-cli/pull/5627) Update locals inline docs [@knownasilya](https://github.com/knownasilya)
- [#5624](https://github.com/ember-cli/ember-cli/pull/5624) fix help for unknown command [@lazybensch](https://github.com/lazybensch)
- [#5621](https://github.com/ember-cli/ember-cli/pull/5621) [BUGFIX] Adds in fix for #5620 to see if the actualOutputStream isTTY by default. [@iheanyi](https://github.com/iheanyi)
- [#5622](https://github.com/ember-cli/ember-cli/pull/5622) [CLEANUP] command types [@lazybensch](https://github.com/lazybensch)
- [#5666](https://github.com/ember-cli/ember-cli/pull/5666) Clean up "inquirer" code [@Turbo87](https://github.com/Turbo87)
- [#5641](https://github.com/ember-cli/ember-cli/pull/5641) Update Ember Data to v2.4.2 [@bmac](https://github.com/bmac)
- [#5632](https://github.com/ember-cli/ember-cli/pull/5632) Clean up TravisCI file [@Turbo87](https://github.com/Turbo87)
- [#5640](https://github.com/ember-cli/ember-cli/pull/5640) ember-try scenarios accepts dots, should probably be one. [@kellyselden](https://github.com/kellyselden)
- [#5668](https://github.com/ember-cli/ember-cli/pull/5668) Cleanup tests properly [@chadhietala](https://github.com/chadhietala)
- [#5642](https://github.com/ember-cli/ember-cli/pull/5642) update ember-try [@kellyselden](https://github.com/kellyselden)
- [#5672](https://github.com/ember-cli/ember-cli/pull/5672) re-point ember-cli-portfinder -> portfinder [@eriktrom](https://github.com/eriktrom)
- [#5653](https://github.com/ember-cli/ember-cli/pull/5653) Upgrade packages for app/addon blueprints [@elwayman02](https://github.com/elwayman02)
- [#5647](https://github.com/ember-cli/ember-cli/pull/5647) disable node 0.12.x tests on appveyor [@stefanpenner](https://github.com/stefanpenner)
- [#5649](https://github.com/ember-cli/ember-cli/pull/5649) commands: Use plain strings instead of "option-type" utility [@Turbo87](https://github.com/Turbo87)
- [#5650](https://github.com/ember-cli/ember-cli/pull/5650) reset aliases for deprecated install commands [@kellyselden](https://github.com/kellyselden)
- [#5654](https://github.com/ember-cli/ember-cli/pull/5654) bump destroy test timeout [@stefanpenner](https://github.com/stefanpenner)
- [#5655](https://github.com/ember-cli/ember-cli/pull/5655) Move "ember-cli" version printing into "ember --version" command [@Turbo87](https://github.com/Turbo87)
- [#5656](https://github.com/ember-cli/ember-cli/pull/5656) commands: Rename "show-asset-sizes" to "asset-sizes" [@Turbo87](https://github.com/Turbo87)
- [#5659](https://github.com/ember-cli/ember-cli/pull/5659) Simplify print-command utility [@Turbo87](https://github.com/Turbo87)
- [#5670](https://github.com/ember-cli/ember-cli/pull/5670) Extract "open-editor" utility [@Turbo87](https://github.com/Turbo87)
- [#5673](https://github.com/ember-cli/ember-cli/pull/5673) Fixes leading slash being added to component-test module name [@lpaluszk](https://github.com/lpaluszk)
- [#5674](https://github.com/ember-cli/ember-cli/pull/5674) testem@1.6.0 breaks build ⚠️
- [#5678](https://github.com/ember-cli/ember-cli/pull/5678) Remove ember-disable-proxy-controllers from package.json blueprint [@Dhaulagiri](https://github.com/Dhaulagiri)
- [#5679](https://github.com/ember-cli/ember-cli/pull/5679) "app" blueprint: Update TravisCI config [@Turbo87](https://github.com/Turbo87)
- [#5686](https://github.com/ember-cli/ember-cli/pull/5686) broccoli-config-replace@1.1.2 breaks build ⚠️

Thank you to all who took the time to contribute!


### 2.4.2

The following changes are required if you are upgrading from the previous
version:

- Users
  + [`ember new` diff](https://github.com/kellyselden/ember-cli-output/compare/v2.4.1...v2.4.2)
  + Upgrade your project's ember-cli version - [docs](http://ember-cli.com/user-guide/#upgrading)
- Addon Developers
  + [`ember addon` diff](https://github.com/kellyselden/ember-addon-output/compare/v2.4.1...v2.4.2)
  + No changes required
- Core Contributors
  + No changes required

#### Community Contributions

- [#5550](https://github.com/ember-cli/ember-cli/pull/5550) Use ES6 shorthand for object literals in blueprints (initializer and in-repo-addon) [@Ky6uk](https://github.com/Ky6uk)
- [#5524](https://github.com/ember-cli/ember-cli/pull/5524) Enable `X-Forwarded-*` headers in http-proxy [@jbacklund](https://github.com/jbacklund)
- [#5557](https://github.com/ember-cli/ember-cli/pull/5557) Update portfinder to fix various issues with live reload port selection. [@stefan](https://github.com/stefanpenner)
- [#5556](https://github.com/ember-cli/ember-cli/pull/5556) Update amd-name-resolver to version 0.0.5 (ensures correct path types are used for module transpilation output). [@stefanpenner](https://github.com/stefanpenner)
- [#5561](https://github.com/ember-cli/ember-cli/pull/5561) Add ability to lint templates (`lintTree` is now called for `templates` type, see [ember-cli-template-lint](https://github.com/rwjblue/ember-cli-template-lint) for more details). [@rwjblue](https://github.com/rwjblue)
- [#5575](https://github.com/ember-cli/ember-cli/pull/5575) blueprints/route-addon: Fix __path__ token [@Turbo87](https://github.com/Turbo87)

Thank you to all who took the time to contribute!


### 2.4.1

The following changes are required if you are upgrading from the previous
version:

- Users
  + [`ember new` diff](https://github.com/kellyselden/ember-cli-output/compare/v2.4.0...v2.4.1)
  + Upgrade your project's ember-cli version - [docs](http://ember-cli.com/user-guide/#upgrading)
  + Update `ember-cli-sri` in `package.json` to `2.1.0`.
- Addon Developers
  + [`ember addon` diff](https://github.com/kellyselden/ember-addon-output/compare/v2.4.0...v2.4.1)
  + No changes required
- Core Contributors
  + No changes required

#### Community Contributions

- [#5540](https://github.com/ember-cli/ember-cli/pull/5540) Revert AMD module support for `app.import`. This was causing issues with non ASCII files becoming corrupted in the build output. Support will likely be reintroduced in future versions. [@stefanpenner](https://github.com/stefanpenner)
- [#5541](https://github.com/ember-cli/ember-cli/pull/5541) Bump `ember-cli-sri` from 2.0.0 to 2.1.0 [@mwpastore](https://github.com/mwpastore)
- [#5545](https://github.com/ember-cli/ember-cli/pull/5545) Revert old `legacyFilesToAppend` and `vendorStaticStyles` behavior as deprecated API. [@ro0gr](https://github.com/ro0gr)
- [#5546](https://github.com/ember-cli/ember-cli/pull/5546) Update bundled `npm` version (removes warning on install). [@btecu](https://github.com/btecu)

Thank you to all who took the time to contribute!

### 2.4.0

The following changes are required if you are upgrading from the previous
version:

- Users
  + [`ember new` diff](https://github.com/kellyselden/ember-cli-output/compare/v2.3.0...v2.4.0)
  + Upgrade your project's ember-cli version - [docs](http://ember-cli.com/user-guide/#upgrading)
  + Migrate `testem.json` to `testem.js`.
- Addon Developers
  + [`ember addon` diff](https://github.com/kellyselden/ember-addon-output/compare/v2.3.0...v2.4.0)
  + No changes required
- Core Contributors
  + No changes required

#### Community Contributions

- [#5438](https://github.com/ember-cli/ember-cli/pull/5438) Add Ember 1.13 to ember-try's default configuration.  [@kellyselden](https://github.com/kellyselden)
- [#5477](https://github.com/ember-cli/ember-cli/pull/5477) Fix test suite on Windows [@Turbo87](https://github.com/Turbo87)
- [#5486](https://github.com/ember-cli/ember-cli/pull/5486) [ENHANCEMENT] Add `directory` option to `addon` command [@Serabe](https://github.com/Serabe)
- [#5491](https://github.com/ember-cli/ember-cli/pull/5491) Change "ember i" alias from "ember init" to "ember install" [@Turbo87](https://github.com/Turbo87)
- [#5507](https://github.com/ember-cli/ember-cli/pull/5507) / [#5513](https://github.com/ember-cli/ember-cli/pull/5513) [BUGFIX beta] Replace testem.json with testem.js [@cibernox](https://github.com/cibernox)
- [#5512](https://github.com/ember-cli/ember-cli/pull/5512) Anonymous AMD Support to `app.import`. [@ef4](https://github.com/ef4)
- [#5497](https://github.com/ember-cli/ember-cli/pull/5497) Call `destroyApp` after handling afterEach options [@johnotander](https://github.com/johnotander)
- [#5499](https://github.com/ember-cli/ember-cli/pull/5499) Add `outputFile` support to `app.import` (see [RFC#58](https://github.com/ember-cli/rfcs/blob/master/active/0000-app-import-output-file.md)) [@ro0gr](https://github.com/ro0gr)
- [#5508](https://github.com/ember-cli/ember-cli/pull/5508) Expose a `project.generateTestFile()` method to be overwritten by test framework addons [@Turbo87](https://github.com/Turbo87)
- [#5526](https://github.com/ember-cli/ember-cli/pull/5526) Propagates testem errors [@stefanpenner](https://github.com/stefanpenner)
- [#5527](https://github.com/ember-cli/ember-cli/pull/5527) Fix many `ember test` and `ember test --server` issues [@stefanpenner](https://github.com/stefanpenner)

Thank you to all who took the time to contribute!


### 2.3.0

#### Changes Since 2.3.0-beta.2

The following changes are required if you are upgrading from the previous
version:

- Users
  + [`ember new` diff](https://github.com/kellyselden/ember-cli-output/compare/v2.3.0-beta.2...v2.3.0)
  + Upgrade your project's ember-cli version - [docs](http://ember-cli.com/user-guide/#upgrading)
  + Remove `jquery` from `bower.json`. The version required by your Ember version will be used.
  + Update `ember` to `~2.3.1` in `bower.json`.
- Addon Developers
  + [`ember addon` diff](https://github.com/kellyselden/ember-addon-output/compare/v2.3.0-beta.2...v2.3.0)
  + Update `ember-try` to `^0.1.2` in `package.json`.

#### Community Contributions

- [#5426](https://github.com/ember-cli/ember-cli/pull/5426) Update ember-try in addons to 0.1.2. [@rwjblue](https://github.com/rwjblue)
- [#5418](https://github.com/ember-cli/ember-cli/pull/5418) [ENHANCEMENT] Use absolute imports in tests [@kamalaknn](https://github.com/kamalaknn)
- [#5432](https://github.com/ember-cli/ember-cli/pull/5432) [BUGFIX] Fix linting error in nested developing addons [@trentmwillis](https://github.com/trentmwillis)
- [#5442](https://github.com/ember-cli/ember-cli/pull/5442) [Bugfix] history support middleware allowed to be disabled [@jasonmit](https://github.com/jasonmit)
- [#5441](https://github.com/ember-cli/ember-cli/pull/5441) Remove deprecated 'registry' in instance initializer template. [@chriskrycho](https://github.com/chriskrycho)
- [#5458](https://github.com/ember-cli/ember-cli/pull/5458) app blueprint: Update jQuery version [@xtian](https://github.com/xtian)
- [#5462](https://github.com/ember-cli/ember-cli/pull/5462) Fix "Cannot read property 'writeDeprecateLine' of undefined" [@Turbo87](https://github.com/Turbo87)
- [#5466](https://github.com/ember-cli/ember-cli/pull/5466) testem 1.3.0 [@kellyselden](https://github.com/kellyselden)
- [#5474](https://github.com/ember-cli/ember-cli/pull/5474) Add helpful error when `loader.js` addon is missing. [@rwjblue](https://github.com/rwjblue)

Thank you to all who took the time to contribute!

#### Changes Since 1.13.15

The following changes are required if you are upgrading from the previous
version:

+ [`ember new` diff](https://github.com/kellyselden/ember-cli-output/compare/v1.13.15...v2.3.0) / [`ember addon` diff](https://github.com/kellyselden/ember-addon-output/compare/v1.13.15...v2.3.0)
+ Upgrade your project's ember-cli version - [docs](http://ember-cli.com/user-guide/#upgrading)
+ `ember-cli-content-security-policy` has been removed from the default project blueprint due to extremely poor ergonomics. If the addon is working well for you,
  please continue to use it.
+ Users of `ember-cli-styles-reloader` should uninstall (as this functionality is now included in ember-cli by default).
+ Update the following entries in your `package.json`:
  * Remove `ember-cli-ic-ajax` (it is replaced by `ember-ajax`)
  * Add `ember-ajax` at `0.7.1`
  * Add `ember-load-initializers` at `^0.5.0`
  * Add `loader.js` at `^4.0.0`
  * Add `ember-resolver` at `^2.0.3`
  * Update `ember-cli-dependency-checker` to `^1.2.0`
  * Update `ember-cli-sri` to `^2.0.0`
  * Update `ember-cli-qunit` to `^1.2.1`
  * Update `ember-data` to `^2.3.0`
+ Update the following entries in your `bower.json`:
  * `ember` to `~2.3.1`
  * Remove `ember-data`.
  * Remove `ember-qunit` (it is now bundled by `ember-cli-qunit` since `1.1.0`)
  * Remove `qunit` (it is now bundled by `ember-cli-qunit`)
  * Remove `ember-load-initializers` (it was moved into an addon)
  * Remove `ember-resolver` (it was moved into an addon)
  * Remove `loader.js` (it was moved into an addon)
  * Remove `jquery` (the Ember dependency will determine the version used).
- Addon Developers
  + Update `ember-try` to `^0.1.2` in `package.json`.

#### Community Contributions

- [#5426](https://github.com/ember-cli/ember-cli/pull/5426) Update ember-try in addons to 0.1.2. [@rwjblue](https://github.com/rwjblue)
- [#5418](https://github.com/ember-cli/ember-cli/pull/5418) [ENHANCEMENT] Use absolute imports in tests [@kamalaknn](https://github.com/kamalaknn)
- [#5432](https://github.com/ember-cli/ember-cli/pull/5432) [BUGFIX] Fix linting error in nested developing addons [@trentmwillis](https://github.com/trentmwillis)
- [#5442](https://github.com/ember-cli/ember-cli/pull/5442) [Bugfix] history support middleware allowed to be disabled [@jasonmit](https://github.com/jasonmit)
- [#5441](https://github.com/ember-cli/ember-cli/pull/5441) Remove deprecated 'registry' in instance initializer template. [@chriskrycho](https://github.com/chriskrycho)
- [#5458](https://github.com/ember-cli/ember-cli/pull/5458) app blueprint: Update jQuery version [@xtian](https://github.com/xtian)
- [#5462](https://github.com/ember-cli/ember-cli/pull/5462) Fix "Cannot read property 'writeDeprecateLine' of undefined" [@Turbo87](https://github.com/Turbo87)
- [#5466](https://github.com/ember-cli/ember-cli/pull/5466) testem 1.3.0 [@kellyselden](https://github.com/kellyselden)
- [#5474](https://github.com/ember-cli/ember-cli/pull/5474) Add helpful error when `loader.js` addon is missing. [@rwjblue](https://github.com/rwjblue)
- [#5369](https://github.com/ember-cli/ember-cli/pull/5369) Implement application level resolver in blueprint. [@rwjblue](https://github.com/rwjblue)
- [#5372](https://github.com/ember-cli/ember-cli/pull/5372) Update to ember@2.3.0. [@rwjblue](https://github.com/rwjblue)
- [#5374](https://github.com/ember-cli/ember-cli/pull/5374) Update ember-cli-qunit to 1.2.1. [@rwjblue](https://github.com/rwjblue)
- [#5325](https://github.com/ember-cli/ember-cli/pull/5325) bump testem to latest to compensate for breakage in xmldom [@et](https://github.com/et)
- [#5331](https://github.com/ember-cli/ember-cli/pull/5331) Update blueprints for Ember Data 2.3.0 [@bmac](https://github.com/bmac)
- [#5332](https://github.com/ember-cli/ember-cli/pull/5332) testem v1.0.0 [@johanneswuerbach](https://github.com/johanneswuerbach)
- [#5291](https://github.com/ember-cli/ember-cli/pull/5291) getCallerFile now comes from its own node_module [@stefanpenner](https://github.com/stefanpenner)
- [#5312](https://github.com/ember-cli/ember-cli/pull/5312) Add information about testing new features/bugfixes to the contributing.md file [@ohcibi](https://github.com/ohcibi)
- [#5313](https://github.com/ember-cli/ember-cli/pull/5313) Add missing `--silent` option to the output of `ember test --help` [@ohcibi](https://github.com/ohcibi)
- [#5327](https://github.com/ember-cli/ember-cli/pull/5327) [BUGFIX release] pin jQuery version [@stefanpenner](https://github.com/stefanpenner)
- [#5271](https://github.com/ember-cli/ember-cli/pull/5271) Update ember-cli-test-loader to 0.2.2. [@rwjblue](https://github.com/rwjblue)
- [#5274](https://github.com/ember-cli/ember-cli/pull/5274) Fix the order of  test files to append [@bitaculous](https://github.com/bitaculous)
- [#5278](https://github.com/ember-cli/ember-cli/pull/5278) Replace broccoli-sourcemap-concat usage with broccoli-concat. [@ballPointPenguin](https://github.com/ballPointPenguin)
- [#5286](https://github.com/ember-cli/ember-cli/pull/5286) Update `ember-cli-sri` minimum version to 2.0.0 [@jonathanKingston](https://github.com/jonathanKingston)
- [#5298](https://github.com/ember-cli/ember-cli/pull/5298) [INTERNAL] Update minimum Testem version to 1.0.0-rc.4. [@rwjblue](https://github.com/rwjblue)
- [#5247](https://github.com/ember-cli/ember-cli/pull/5247) Unfortunately remove `ember-cli-content-security-policy` from the default blueprint. [@stefanpenner](https://github.com/stefanpenner)
- [#5215](https://github.com/ember-cli/ember-cli/pull/5215) Fix CHANGELOG for ember-cli-qunit version. [@rwjblue](https://github.com/rwjblue)
- [#4981](https://github.com/ember-cli/ember-cli/pull/4981) Alphabetize the keys in dependencies and devDependencies (for addon creation). [@kellyselden](https://github.com/kellyselden)
- [#5181](https://github.com/ember-cli/ember-cli/pull/5181) Cleanup platform checker warning to make it clear when a given platform is deprecated or just untested. [@stefanpenner](https://github.com/stefanpenner)
- [#5252](https://github.com/ember-cli/ember-cli/pull/5252) Deprecate the usage of `app-prefix` and `app-suffix` `contentFor` hooks. [@nathanhammond](https://github.com/nathanhammond)
- [#5232](https://github.com/ember-cli/ember-cli/pull/5232) Update generate resource documentation [@johnotander](https://github.com/johnotander)
- [#5221](https://github.com/ember-cli/ember-cli/pull/5221) Replace `broccoli-sourcemap-concat` with `broccoli-concat` (the projects have been merged). [@stefanpenner](https://github.com/stefanpenner)
- [#5220](https://github.com/ember-cli/ember-cli/pull/5220) Fix instance-initializer-test blueprint. [@rwjblue](https://github.com/rwjblue)
- [#5230](https://github.com/ember-cli/ember-cli/pull/5230) Helper Unit test should pass a params array as first argument [@stefanpenner](https://github.com/stefanpenner)
- [#5241](https://github.com/ember-cli/ember-cli/pull/5241) Fix test server file serving (ensures static assets are found properly). [@stefanpenner](https://github.com/stefanpenner)
- [#5254](https://github.com/ember-cli/ember-cli/pull/5254) Update to Testem v1.0.0-rc1. [@johanneswuerbach](https://github.com/johanneswuerbach)
- [#5254](https://github.com/ember-cli/ember-cli/pull/5254) Detect global errors (i.e. parse errors from `assets/vendor.js`) when running `ember test` or `ember test --server`. [@johanneswuerbach](https://github.com/johanneswuerbach)
- [#5025](https://github.com/ember-cli/ember-cli/pull/5025) [ENHANCEMENT]  update loader.js, qunit and ember-ajax for app/addon blueprints [@jcope2013](https://github.com/jcope2013)
- [#5061](https://github.com/ember-cli/ember-cli/pull/5061) Testem 0.9.11 [@johanneswuerbach](https://github.com/johanneswuerbach)
- [#4994](https://github.com/ember-cli/ember-cli/pull/4994) add jshint helper command for tests [@gabrielgrant](https://github.com/gabrielgrant)
- [#5033](https://github.com/ember-cli/ember-cli/pull/5033) Added Node v5 to Appveyor [@patocallaghan](https://github.com/patocallaghan)
- [#4218](https://github.com/ember-cli/ember-cli/pull/4218) Add instance-initializer's blueprints family [@cibernox](https://github.com/cibernox)
- [#4476](https://github.com/ember-cli/ember-cli/pull/4476) Add additional documentation on treeFor* methods [@trentmwillis](https://github.com/trentmwillis)
- [#5172](https://github.com/ember-cli/ember-cli/pull/5172) Bump ember-cli-dependency-checker to v1.2.0 [@quaertym](https://github.com/quaertym)
- [#5108](https://github.com/ember-cli/ember-cli/pull/5108) Fix instance-intitalizer-test test-info import to use `ember-cli-test-info` [@trabus](https://github.com/trabus)
- [#5087](https://github.com/ember-cli/ember-cli/pull/5087) Upgraded ember-ajax to 0.7.1 [@ember-cli](https://github.com/ember-cli)
- [#5098](https://github.com/ember-cli/ember-cli/pull/5098) [ENHANCEMENT] Install htmlbars precompiler when generating component integration tests [@drspaniel](https://github.com/drspaniel)
- [#5077](https://github.com/ember-cli/ember-cli/pull/5077) loosen test [@ember-cli](https://github.com/ember-cli)
- [#5065](https://github.com/ember-cli/ember-cli/pull/5065) Programmatic access to the CLI [@eibrahim](https://github.com/eibrahim)
- [#5089](https://github.com/ember-cli/ember-cli/pull/5089) [BUGFIX] Forward `--config-file` test option to testem [@cspanring](https://github.com/cspanring)
- [#5075](https://github.com/ember-cli/ember-cli/pull/5075) disable bundling, npm client seems to have issues but npm service app… [@ember-cli](https://github.com/ember-cli)
- [#5066](https://github.com/ember-cli/ember-cli/pull/5066) bumps `broccoli-sourcemap-concat` version [@ember-cli](https://github.com/ember-cli)
- [#5107](https://github.com/ember-cli/ember-cli/pull/5107) [FEATURE] Implement addon black- and whitelist [@dschmidt](https://github.com/dschmidt)
- [#5094](https://github.com/ember-cli/ember-cli/pull/5094) [fixes #5092] remove long since deprecated this.Funnel usage from int… [@ember-cli](https://github.com/ember-cli)
- [#5104](https://github.com/ember-cli/ember-cli/pull/5104) Workaround for babel includePolyfill exception [@ef4](https://github.com/ef4)
- [#5189](https://github.com/ember-cli/ember-cli/pull/5189) updated markdown-it-terminal [@akatov](https://github.com/akatov)
- [#5139](https://github.com/ember-cli/ember-cli/pull/5139) Use ES6 shorthand property for layout in component blueprint [@martndemus](https://github.com/martndemus)
- [#5109](https://github.com/ember-cli/ember-cli/pull/5109) Fix body-parser suggested use due to deprecations [@knownasilya](https://github.com/knownasilya)
- [#5113](https://github.com/ember-cli/ember-cli/pull/5113) Remove trailing whitespace on component integration test [@ahmadsoe](https://github.com/ahmadsoe)
- [#5130](https://github.com/ember-cli/ember-cli/pull/5130) Update bower.json [@ember-cli](https://github.com/ember-cli)
- [#5132](https://github.com/ember-cli/ember-cli/pull/5132) [ENHANCEMENT] Make `EMBER_CLI_INJECT_LIVE_RELOAD_BASEURL` configurable [@jbescoyez](https://github.com/jbescoyez)
- [#5117](https://github.com/ember-cli/ember-cli/pull/5117) Update Ember to latest stable (2.2.0). [@rwjblue](https://github.com/rwjblue)
- [#5124](https://github.com/ember-cli/ember-cli/pull/5124) Update ember-cli-sri minimum version to 1.2.0. [@rwjblue](https://github.com/rwjblue)
- [#5125](https://github.com/ember-cli/ember-cli/pull/5125) Clarify `ember test --path` docs. [@ember-cli](https://github.com/ember-cli)
- [#5128](https://github.com/ember-cli/ember-cli/pull/5128) Adds Node 5 to allow_failures list [@ember-cli](https://github.com/ember-cli)
- [#5201](https://github.com/ember-cli/ember-cli/pull/5201) ember-cli-rails-addon now uses outputReady [@luma-institute](https://github.com/luma-institute)
- [#5168](https://github.com/ember-cli/ember-cli/pull/5168) fix swallowed failures [@ember-cli](https://github.com/ember-cli)
- [#5158](https://github.com/ember-cli/ember-cli/pull/5158) Change location of website [@leo](https://github.com/leo)
- [#5142](https://github.com/ember-cli/ember-cli/pull/5142) Fix merge issues introduced by #4476 [@trabus](https://github.com/trabus)
- [#5155](https://github.com/ember-cli/ember-cli/pull/5155) bump broccoli-merge-trees [@ember-cli](https://github.com/ember-cli)
- [#5149](https://github.com/ember-cli/ember-cli/pull/5149) cherry-picking changelog from stable [@ember-cli](https://github.com/ember-cli)
- [#5150](https://github.com/ember-cli/ember-cli/pull/5150) [INTERNAL] Set correct version of ember-cli [@jayeff](https://github.com/jayeff)
- [#5165](https://github.com/ember-cli/ember-cli/pull/5165) [ENHANCEMENT] Initial implementation of css hot realod [@gcollazo](https://github.com/gcollazo)
- [#5154](https://github.com/ember-cli/ember-cli/pull/5154) reduce number of funnels created to support other asset app.imports [@ember-cli](https://github.com/ember-cli)
- [#5159](https://github.com/ember-cli/ember-cli/pull/5159) Update appveyor.yml [@ember-cli](https://github.com/ember-cli)
- [#5144](https://github.com/ember-cli/ember-cli/pull/5144) [ENHANCEMENT] Cleans up generated application directory if `ember new` errors [@trek](https://github.com/trek)
- [#5179](https://github.com/ember-cli/ember-cli/pull/5179) Updating deprecations that use the deprecate utility [@gmurphey](https://github.com/gmurphey)
- [#5190](https://github.com/ember-cli/ember-cli/pull/5190) Only use `temp` dependency, not `tmp-sync` [@akatov](https://github.com/akatov)
- [#5180](https://github.com/ember-cli/ember-cli/pull/5180) add node (latest) and set to allowed failures [@ember-cli](https://github.com/ember-cli)
- [#5186](https://github.com/ember-cli/ember-cli/pull/5186) Fixing path issue in test for AppVeyor. [@gmurphey](https://github.com/gmurphey)
- [#5169](https://github.com/ember-cli/ember-cli/pull/5169) [BUGFIX] Bump quick-temp to 0.1.5, fix jshint error [@trabus](https://github.com/trabus)
- [#5185](https://github.com/ember-cli/ember-cli/pull/5185) Ensure rimraf is available to consumers. [@ember-cli](https://github.com/ember-cli)
- [#5171](https://github.com/ember-cli/ember-cli/pull/5171) Avoid Reexporter when loader supports index fallback. [@rwjblue](https://github.com/rwjblue)
- [#5184](https://github.com/ember-cli/ember-cli/pull/5184) more explicit jshint test run [@ember-cli](https://github.com/ember-cli)
- [#5197](https://github.com/ember-cli/ember-cli/pull/5197) update leek [@akatov](https://github.com/akatov)
- [#5204](https://github.com/ember-cli/ember-cli/pull/5204) [ENHANCEMENT] Add npm badge to README. [@adjohnson916](https://github.com/adjohnson916)
- [#5192](https://github.com/ember-cli/ember-cli/pull/5192) Use consistent double quotes in index.html blueprints [@Dhaulagiri](https://github.com/Dhaulagiri)
- [#5198](https://github.com/ember-cli/ember-cli/pull/5198) minor whitespace fix [@ember-cli](https://github.com/ember-cli)
- [#5205](https://github.com/ember-cli/ember-cli/pull/5205) Add addon-test-support tree. [@rwjblue](https://github.com/rwjblue)
- [#5206](https://github.com/ember-cli/ember-cli/pull/5206) Update ember-qunit to 0.4.17. [@rwjblue](https://github.com/rwjblue)
- [#5207](https://github.com/ember-cli/ember-cli/pull/5207) Make ember test helper clearer. [@rwjblue](https://github.com/rwjblue)
- [#5208](https://github.com/ember-cli/ember-cli/pull/5208) update some out of date deps [@ember-cli](https://github.com/ember-cli)
- [#5209](https://github.com/ember-cli/ember-cli/pull/5209) Ensure loader.js warning is easier to spot. [@rwjblue](https://github.com/rwjblue)
- [#5211](https://github.com/ember-cli/ember-cli/pull/5211) Update ember-cli-qunit to 1.1.0. [@rwjblue](https://github.com/rwjblue)
- [#5212](https://github.com/ember-cli/ember-cli/pull/5212) Update ember-data to 2.2.1. [@rwjblue](https://github.com/rwjblue)

Thank you to all who took the time to contribute!

### 2.3.0-beta.2

The following changes are required if you are upgrading from the previous
version:

- Users
  + [`ember new` diff](https://github.com/kellyselden/ember-cli-output/compare/v2.3.0-beta.1...v2.3.0-beta.2)
  + Upgrade your project's ember-cli version - [docs](http://ember-cli.com/user-guide/#upgrading)
  + Remove `loader.js` from `bower.json`, and add to `package.json` as `^4.0.0`.
  + Remove `ember-load-initializers` from `bower.json`, and add to `package.json` at `^0.5.0`.
- Addon Developers
  + [`ember addon` diff](https://github.com/kellyselden/ember-addon-output/compare/v2.3.0-beta.1...v2.3.0-beta.2)
  + No changes required
- Core Contributors
  + No changes required

#### Community Contributions

- [#5329](https://github.com/ember-cli/ember-cli/pull/5329) [ENHANCEMENT] Support custom blueprint options in new and init commands [@bendemboski](https://github.com/bendemboski)
- [#5377](https://github.com/ember-cli/ember-cli/pull/5377) Update Bower resolution to match Ember version [@kpfefferle](https://github.com/kpfefferle)
- [#5203](https://github.com/ember-cli/ember-cli/pull/5203) [ENHANCEMENT] Use absolute import paths for util-test blueprint [@kamalaknn](https://github.com/kamalaknn)
- [#5349](https://github.com/ember-cli/ember-cli/pull/5349) [BUGFIX] Fix live-reloading post build error [@stefanpenner](https://github.com/stefanpenner)
- [#5309](https://github.com/ember-cli/ember-cli/pull/5309) [2.X] Deprecate vendor-prefix and vendor-suffix. [@nathanhammond](https://github.com/nathanhammond)
- [#5370](https://github.com/ember-cli/ember-cli/pull/5370) Make final update of `dist/` faster, by only updating changed files. [@stefanpenner](https://github.com/stefanpenner)
- [#5321](https://github.com/ember-cli/ember-cli/pull/5321) Ensure `EmberAddon.env()` works the same as `EmberApp.env()` [@jasonmit](https://github.com/jasonmit)
- [#5367](https://github.com/ember-cli/ember-cli/pull/5367) Update to lodash 4 [@jcope2013](https://github.com/jcope2013)
- [#5394](https://github.com/ember-cli/ember-cli/pull/5394) Upgrade testem to v1.1.1 [@quaertym](https://github.com/quaertym)
- [#5379](https://github.com/ember-cli/ember-cli/pull/5379) Move loader.js to be included as an addon. [@rwjblue](https://github.com/rwjblue)
- [#5388](https://github.com/ember-cli/ember-cli/pull/5388) Mixin generation in addon [@MiguelMadero](https://github.com/MiguelMadero)
- [#5396](https://github.com/ember-cli/ember-cli/pull/5396) Wrap evaluation of `ember-cli-build.js` in a `try`/`catch` to provide helpful message for syntax errors. [@mozeryansky](https://github.com/mozeryansky)
- [#5410](https://github.com/ember-cli/ember-cli/pull/5410) Ensure that Testem can use `testem.js` if present (without passing `--config-file` option). [@rwjblue](https://github.com/rwjblue)
- [#5416](https://github.com/ember-cli/ember-cli/pull/5416) Use ember-load-initializers as addon [@josemarluedke](https://github.com/josemarluedke)
- [#5421](https://github.com/ember-cli/ember-cli/pull/5421) Make options available in all Blueprint hooks as this.options [@trentmwillis](https://github.com/trentmwillis)

Thank you to all who took the time to contribute!

### 2.3.0-beta.1

The following changes are required if you are upgrading from the previous
version:

- Users
  + [`ember new` diff](https://github.com/kellyselden/ember-cli-output/compare/v2.2.0-beta.6...v2.3.0-beta.1)
  + Upgrade your project's ember-cli version - [docs](http://ember-cli.com/user-guide/#upgrading)
  + Update `ember-cli-qunit` in `package.json` to `^1.2.1`.
  + Update `ember` in `bower.json` to `2.3.0`.
  + Remove `qunit` from `bower.json` (it is now included as an NPM dependency by ember-cli-qunit).
- Addon Developers
  + [`ember addon` diff](https://github.com/kellyselden/ember-addon-output/compare/v2.2.0-beta.6...v2.3.0-beta.1)
  + No changes required
- Core Contributors
  + No changes required

#### Community Contributions

- [#5369](https://github.com/ember-cli/ember-cli/pull/5369) Implement application level resolver in blueprint. [@rwjblue](https://github.com/rwjblue)
- [#5372](https://github.com/ember-cli/ember-cli/pull/5372) Update to ember@2.3.0. [@rwjblue](https://github.com/rwjblue)
- [#5374](https://github.com/ember-cli/ember-cli/pull/5374) Update ember-cli-qunit to 1.2.1. [@rwjblue](https://github.com/rwjblue)

Thank you to all who took the time to contribute!

### 2.2.0-beta.6

Re-releasing 2.2.0-beta.5, but without the line-ending issue.

The following changes are required if you are upgrading from the previous
version:

- Users
  + [`ember new` diff](https://github.com/kellyselden/ember-cli-output/compare/v1.13.13...v2.2.0-beta.6)
  + Upgrade your project's ember-cli version - [docs](http://ember-cli.com/user-guide/#upgrading)
- Addon Developers
  + [`ember addon` diff](https://github.com/kellyselden/ember-addon-output/compare/v1.13.13...v2.2.0-beta.6)
  + No changes required
- Core Contributors
  + No changes required

Thank you to all who took the time to contribute!

### 2.2.0-beta.5

The following changes are required if you are upgrading from the previous
version:

- Users
  + [`ember new` diff](https://github.com/kellyselden/ember-cli-output/compare/v1.13.13...v2.2.0-beta.5)
  + Upgrade your project's ember-cli version - [docs](http://ember-cli.com/user-guide/#upgrading)
- Addon Developers
  + [`ember addon` diff](https://github.com/kellyselden/ember-addon-output/compare/v1.13.13...v2.2.0-beta.5)
  + No changes required
- Core Contributors
  + No changes required

#### Community Contributions

- [#5325](https://github.com/ember-cli/ember-cli/pull/5325) bump testem to latest to compensate for breakage in xmldom [@et](https://github.com/et)
- [#5331](https://github.com/ember-cli/ember-cli/pull/5331) Update blueprints for Ember Data 2.3.0 [@bmac](https://github.com/bmac)
- [#5332](https://github.com/ember-cli/ember-cli/pull/5332) testem v1.0.0 [@johanneswuerbach](https://github.com/johanneswuerbach)

Thank you to all who took the time to contribute!

### 2.2.0-beta.4

The following changes are required if you are upgrading from the previous
version:

- Users
  + [`ember new` diff](https://github.com/kellyselden/ember-cli-output/compare/v1.13.13...v2.2.0-beta.4)
  + Upgrade your project's ember-cli version - [docs](http://ember-cli.com/user-guide/#upgrading)
- Addon Developers
  + [`ember addon` diff](https://github.com/kellyselden/ember-addon-output/compare/v1.13.13...v2.2.0-beta.4)
  + No changes required
- Core Contributors
  + No changes required

#### Community Contributions

- [#5291](https://github.com/ember-cli/ember-cli/pull/5291) getCallerFile now comes from its own node_module [@stefanpenner](https://github.com/stefanpenner)
- [#5312](https://github.com/ember-cli/ember-cli/pull/5312) Add information about testing new features/bugfixes to the contributing.md file [@ohcibi](https://github.com/ohcibi)
- [#5313](https://github.com/ember-cli/ember-cli/pull/5313) Add missing `--silent` option to the output of `ember test --help` [@ohcibi](https://github.com/ohcibi)
- [#5327](https://github.com/ember-cli/ember-cli/pull/5327) [BUGFIX release] pin jQuery version [@stefanpenner](https://github.com/stefanpenner)

Thank you to all who took the time to contribute!

### 2.2.0-beta.3

The following changes are required if you are upgrading from the previous
version:

- Users
  + [`ember new` diff](https://github.com/kellyselden/ember-cli-output/compare/v1.13.13...v2.2.0-beta.3)
  + Upgrade your project's ember-cli version - [docs](http://ember-cli.com/user-guide/#upgrading)
  + Update `ember-cli-sri` to `^2.0.0`.
- Addon Developers
  + [`ember addon` diff](https://github.com/kellyselden/ember-addon-output/compare/v1.13.13...v2.2.0-beta.3)
  + No changes required
- Core Contributors
  + No changes required

#### Community Contributions

- [#5271](https://github.com/ember-cli/ember-cli/pull/5271) Update ember-cli-test-loader to 0.2.2. [@rwjblue](https://github.com/rwjblue)
- [#5274](https://github.com/ember-cli/ember-cli/pull/5274) Fix the order of  test files to append [@bitaculous](https://github.com/bitaculous)
- [#5278](https://github.com/ember-cli/ember-cli/pull/5278) Replace broccoli-sourcemap-concat usage with broccoli-concat. [@ballPointPenguin](https://github.com/ballPointPenguin)
- [#5286](https://github.com/ember-cli/ember-cli/pull/5286) Update `ember-cli-sri` minimum version to 2.0.0 [@jonathanKingston](https://github.com/jonathanKingston)
- [#5298](https://github.com/ember-cli/ember-cli/pull/5298) [INTERNAL] Update minimum Testem version to 1.0.0-rc.4. [@rwjblue](https://github.com/rwjblue)

Thank you to all who took the time to contribute!

### 2.2.0-beta.2

The following changes are required if you are upgrading from the previous
version:

- Users
  + [`ember new` diff](https://github.com/kellyselden/ember-cli-output/compare/v1.13.13...v2.2.0-beta.2)
  + Upgrade your project's ember-cli version - [docs](http://ember-cli.com/user-guide/#upgrading)
  + `ember-cli-content-security-policy` has been removed from the default project blueprint due to extremely poor ergonomics. If the addon is working well for you,
    please continue to use it.
- Addon Developers
  + [`ember addon` diff](https://github.com/kellyselden/ember-addon-output/compare/v1.13.13...v2.2.0-beta.2)
  + No changes required
- Core Contributors
  + No changes required

#### Community Contributions

- [#5247](https://github.com/ember-cli/ember-cli/pull/5247) Unfortunately remove `ember-cli-content-security-policy` from the default blueprint. [@stefanpenner](https://github.com/stefanpenner)
- [#5215](https://github.com/ember-cli/ember-cli/pull/5215) Fix CHANGELOG for ember-cli-qunit version. [@rwjblue](https://github.com/rwjblue)
- [#4981](https://github.com/ember-cli/ember-cli/pull/4981) Alphabetize the keys in dependencies and devDependencies (for addon creation). [@kellyselden](https://github.com/kellyselden)
- [#5181](https://github.com/ember-cli/ember-cli/pull/5181) Cleanup platform checker warning to make it clear when a given platform is deprecated or just untested. [@stefanpenner](https://github.com/stefanpenner)
- [#5252](https://github.com/ember-cli/ember-cli/pull/5252) Deprecate the usage of `app-prefix` and `app-suffix` `contentFor` hooks. [@nathanhammond](https://github.com/nathanhammond)
- [#5232](https://github.com/ember-cli/ember-cli/pull/5232) Update generate resource documentation [@johnotander](https://github.com/johnotander)
- [#5221](https://github.com/ember-cli/ember-cli/pull/5221) Replace `broccoli-sourcemap-concat` with `broccoli-concat` (the projects have been merged). [@stefanpenner](https://github.com/stefanpenner)
- [#5220](https://github.com/ember-cli/ember-cli/pull/5220) Fix instance-initializer-test blueprint. [@rwjblue](https://github.com/rwjblue)
- [#5230](https://github.com/ember-cli/ember-cli/pull/5230) Helper Unit test should pass a params array as first argument [@stefanpenner](https://github.com/stefanpenner)
- [#5241](https://github.com/ember-cli/ember-cli/pull/5241) Fix test server file serving (ensures static assets are found properly). [@stefanpenner](https://github.com/stefanpenner)
- [#5254](https://github.com/ember-cli/ember-cli/pull/5254) Update to Testem v1.0.0-rc1. [@johanneswuerbach](https://github.com/johanneswuerbach)
- [#5254](https://github.com/ember-cli/ember-cli/pull/5254) Detect global errors (i.e. parse errors from `assets/vendor.js`) when running `ember test` or `ember test --server`. [@johanneswuerbach](https://github.com/johanneswuerbach)

Thank you to all who took the time to contribute!

### 2.2.0-beta.1

The following changes are required if you are upgrading from the previous version:

- Users
  + [`ember new` diff](https://github.com/kellyselden/ember-cli-output/compare/v1.13.13...v2.2.0-beta.1)
  + Upgrade your project's ember-cli version - [docs](http://ember-cli.com/user-guide/#upgrading)
  + Users of `ember-cli-styles-reloader` should uninstall (as this functionality is now included in ember-cli by default).
  + Update the following entries in your `package.json`:
    * Remove `ember-cli-ic-ajax` (it is replaced by `ember-ajax`)
    * Add `ember-ajax` at `0.7.1`
    * `ember-cli-dependency-checker` to `^1.2.0`
    * `ember-cli-sri` to `^1.2.0`
    * `ember-cli-qunit` to `^1.1.0`
    * `ember-data` to `^2.2.1`
  + Update the following entries in your `bower.json`:
    * `ember` to `2.2.0`
    * `ember-data` to `^2.2.1`
    * `loader.js` to `^3.5.0`
    * `qunit` to `~1.20.0`
    * Remove `ember-qunit` (it is now bundled by `ember-cli-qunit` since `1.1.0`)
- Addon Developers
  + [`ember addon` diff](https://github.com/kellyselden/ember-addon-output/compare/v1.13.13...v2.2.0-beta.1)
  + No changes required
- Core Contributors
  + No changes required

#### Community Contributions

- [#5025](https://github.com/ember-cli/ember-cli/pull/5025) [ENHANCEMENT]  update loader.js, qunit and ember-ajax for app/addon blueprints [@jcope2013](https://github.com/jcope2013)
- [#5061](https://github.com/ember-cli/ember-cli/pull/5061) Testem 0.9.11 [@johanneswuerbach](https://github.com/johanneswuerbach)
- [#4994](https://github.com/ember-cli/ember-cli/pull/4994) add jshint helper command for tests [@gabrielgrant](https://github.com/gabrielgrant)
- [#5033](https://github.com/ember-cli/ember-cli/pull/5033) Added Node v5 to Appveyor [@patocallaghan](https://github.com/patocallaghan)
- [#4218](https://github.com/ember-cli/ember-cli/pull/4218) Add instance-initializer's blueprints family [@cibernox](https://github.com/cibernox)
- [#4476](https://github.com/ember-cli/ember-cli/pull/4476) Add additional documentation on treeFor* methods [@trentmwillis](https://github.com/trentmwillis)
- [#5172](https://github.com/ember-cli/ember-cli/pull/5172) Bump ember-cli-dependency-checker to v1.2.0 [@quaertym](https://github.com/quaertym)
- [#5108](https://github.com/ember-cli/ember-cli/pull/5108) Fix instance-intitalizer-test test-info import to use `ember-cli-test-info` [@trabus](https://github.com/trabus)
- [#5087](https://github.com/ember-cli/ember-cli/pull/5087) Upgraded ember-ajax to 0.7.1 [@ember-cli](https://github.com/ember-cli)
- [#5098](https://github.com/ember-cli/ember-cli/pull/5098) [ENHANCEMENT] Install htmlbars precompiler when generating component integration tests [@drspaniel](https://github.com/drspaniel)
- [#5077](https://github.com/ember-cli/ember-cli/pull/5077) loosen test [@ember-cli](https://github.com/ember-cli)
- [#5065](https://github.com/ember-cli/ember-cli/pull/5065) Programmatic access to the CLI [@eibrahim](https://github.com/eibrahim)
- [#5089](https://github.com/ember-cli/ember-cli/pull/5089) [BUGFIX] Forward `--config-file` test option to testem [@cspanring](https://github.com/cspanring)
- [#5075](https://github.com/ember-cli/ember-cli/pull/5075) disable bundling, npm client seems to have issues but npm service app… [@ember-cli](https://github.com/ember-cli)
- [#5066](https://github.com/ember-cli/ember-cli/pull/5066) bumps `broccoli-sourcemap-concat` version [@ember-cli](https://github.com/ember-cli)
- [#5107](https://github.com/ember-cli/ember-cli/pull/5107) [FEATURE] Implement addon black- and whitelist [@dschmidt](https://github.com/dschmidt)
- [#5094](https://github.com/ember-cli/ember-cli/pull/5094) [fixes #5092] remove long since deprecated this.Funnel usage from int… [@ember-cli](https://github.com/ember-cli)
- [#5104](https://github.com/ember-cli/ember-cli/pull/5104) Workaround for babel includePolyfill exception [@ef4](https://github.com/ef4)
- [#5189](https://github.com/ember-cli/ember-cli/pull/5189) updated markdown-it-terminal [@akatov](https://github.com/akatov)
- [#5139](https://github.com/ember-cli/ember-cli/pull/5139) Use ES6 shorthand property for layout in component blueprint [@martndemus](https://github.com/martndemus)
- [#5109](https://github.com/ember-cli/ember-cli/pull/5109) Fix body-parser suggested use due to deprecations [@knownasilya](https://github.com/knownasilya)
- [#5113](https://github.com/ember-cli/ember-cli/pull/5113) Remove trailing whitespace on component integration test [@ahmadsoe](https://github.com/ahmadsoe)
- [#5130](https://github.com/ember-cli/ember-cli/pull/5130) Update bower.json [@ember-cli](https://github.com/ember-cli)
- [#5132](https://github.com/ember-cli/ember-cli/pull/5132) [ENHANCEMENT] Make `EMBER_CLI_INJECT_LIVE_RELOAD_BASEURL` configurable [@jbescoyez](https://github.com/jbescoyez)
- [#5117](https://github.com/ember-cli/ember-cli/pull/5117) Update Ember to latest stable (2.2.0). [@rwjblue](https://github.com/rwjblue)
- [#5124](https://github.com/ember-cli/ember-cli/pull/5124) Update ember-cli-sri minimum version to 1.2.0. [@rwjblue](https://github.com/rwjblue)
- [#5125](https://github.com/ember-cli/ember-cli/pull/5125) Clarify `ember test --path` docs. [@ember-cli](https://github.com/ember-cli)
- [#5128](https://github.com/ember-cli/ember-cli/pull/5128) Adds Node 5 to allow_failures list [@ember-cli](https://github.com/ember-cli)
- [#5201](https://github.com/ember-cli/ember-cli/pull/5201) ember-cli-rails-addon now uses outputReady [@luma-institute](https://github.com/luma-institute)
- [#5168](https://github.com/ember-cli/ember-cli/pull/5168) fix swallowed failures [@ember-cli](https://github.com/ember-cli)
- [#5158](https://github.com/ember-cli/ember-cli/pull/5158) Change location of website [@leo](https://github.com/leo)
- [#5142](https://github.com/ember-cli/ember-cli/pull/5142) Fix merge issues introduced by #4476 [@trabus](https://github.com/trabus)
- [#5155](https://github.com/ember-cli/ember-cli/pull/5155) bump broccoli-merge-trees [@ember-cli](https://github.com/ember-cli)
- [#5149](https://github.com/ember-cli/ember-cli/pull/5149) cherry-picking changelog from stable [@ember-cli](https://github.com/ember-cli)
- [#5150](https://github.com/ember-cli/ember-cli/pull/5150) [INTERNAL] Set correct version of ember-cli [@jayeff](https://github.com/jayeff)
- [#5165](https://github.com/ember-cli/ember-cli/pull/5165) [ENHANCEMENT] Initial implementation of css hot realod [@gcollazo](https://github.com/gcollazo)
- [#5154](https://github.com/ember-cli/ember-cli/pull/5154) reduce number of funnels created to support other asset app.imports [@ember-cli](https://github.com/ember-cli)
- [#5159](https://github.com/ember-cli/ember-cli/pull/5159) Update appveyor.yml [@ember-cli](https://github.com/ember-cli)
- [#5144](https://github.com/ember-cli/ember-cli/pull/5144) [ENHANCEMENT] Cleans up generated application directory if `ember new` errors [@trek](https://github.com/trek)
- [#5179](https://github.com/ember-cli/ember-cli/pull/5179) Updating deprecations that use the deprecate utility [@gmurphey](https://github.com/gmurphey)
- [#5190](https://github.com/ember-cli/ember-cli/pull/5190) Only use `temp` dependency, not `tmp-sync` [@akatov](https://github.com/akatov)
- [#5180](https://github.com/ember-cli/ember-cli/pull/5180) add node (latest) and set to allowed failures [@ember-cli](https://github.com/ember-cli)
- [#5186](https://github.com/ember-cli/ember-cli/pull/5186) Fixing path issue in test for AppVeyor. [@gmurphey](https://github.com/gmurphey)
- [#5169](https://github.com/ember-cli/ember-cli/pull/5169) [BUGFIX] Bump quick-temp to 0.1.5, fix jshint error [@trabus](https://github.com/trabus)
- [#5185](https://github.com/ember-cli/ember-cli/pull/5185) Ensure rimraf is available to consumers. [@ember-cli](https://github.com/ember-cli)
- [#5171](https://github.com/ember-cli/ember-cli/pull/5171) Avoid Reexporter when loader supports index fallback. [@rwjblue](https://github.com/rwjblue)
- [#5184](https://github.com/ember-cli/ember-cli/pull/5184) more explicit jshint test run [@ember-cli](https://github.com/ember-cli)
- [#5197](https://github.com/ember-cli/ember-cli/pull/5197) update leek [@akatov](https://github.com/akatov)
- [#5204](https://github.com/ember-cli/ember-cli/pull/5204) [ENHANCEMENT] Add npm badge to README. [@adjohnson916](https://github.com/adjohnson916)
- [#5192](https://github.com/ember-cli/ember-cli/pull/5192) Use consistent double quotes in index.html blueprints [@Dhaulagiri](https://github.com/Dhaulagiri)
- [#5198](https://github.com/ember-cli/ember-cli/pull/5198) minor whitespace fix [@ember-cli](https://github.com/ember-cli)
- [#5205](https://github.com/ember-cli/ember-cli/pull/5205) Add addon-test-support tree. [@rwjblue](https://github.com/rwjblue)
- [#5206](https://github.com/ember-cli/ember-cli/pull/5206) Update ember-qunit to 0.4.17. [@rwjblue](https://github.com/rwjblue)
- [#5207](https://github.com/ember-cli/ember-cli/pull/5207) Make ember test helper clearer. [@rwjblue](https://github.com/rwjblue)
- [#5208](https://github.com/ember-cli/ember-cli/pull/5208) update some out of date deps [@ember-cli](https://github.com/ember-cli)
- [#5209](https://github.com/ember-cli/ember-cli/pull/5209) Ensure loader.js warning is easier to spot. [@rwjblue](https://github.com/rwjblue)
- [#5211](https://github.com/ember-cli/ember-cli/pull/5211) Update ember-cli-qunit to 1.1.0. [@rwjblue](https://github.com/rwjblue)
- [#5212](https://github.com/ember-cli/ember-cli/pull/5212) Update ember-data to 2.2.1. [@rwjblue](https://github.com/rwjblue)

Thank you to all who took the time to contribute!

### 1.13.13

The following changes are required if you are upgrading from the previous
version:

- Users
  + [`ember new` diff](https://github.com/kellyselden/ember-cli-output/compare/v1.13.12...v1.13.13)
  + default Ember.js version is now at `1.13.11`
  + Ember CLI SRI version was bumped to `^1.2.0`
  + Ember `loader.js` version was bumped to `3.4.0`
  + Testem version was bumped to `0.9.11`
- Addon Developers
  + [`ember addon` diff](https://github.com/kellyselden/ember-addon-output/compare/v1.13.12...v1.13.13)
- Core Contributors
  + No changes required

#### Community Contributions

- [#5061](https://github.com/ember-cli/ember-cli/pull/5061) Testem 0.9.11, [@johanneswuerbach](https://github.com/johanneswuerbach)
- [#5094](https://github.com/ember-cli/ember-cli/pull/5094) Remove deprecated `this.Funnel` usage, [@stefanpenner](https://github.com/stefanpenner)
- [#5075](https://github.com/ember-cli/ember-cli/pull/5075) Disable bundling, npm client seems to have issues, [@stefanpenner](https://github.com/stefanpenner)
- [#5104](https://github.com/ember-cli/ember-cli/pull/5104) Workaround for babel includePolyfill exception, [@ef4](https://github.com/ef4)
- [#5116](https://github.com/ember-cli/ember-cli/pull/5116) Bumps Ember version to `1.13.11`, [@stefanpenner](https://github.com/stefanpenner)
- [#5116](https://github.com/ember-cli/ember-cli/pull/5116) Bumps Ember CLI SRI to `^1.2.0`, [@rwjblue](https://github.com/rwjblue)

### 1.13.12

The following changes are required if you are upgrading from the previous
version:

- Users
  + [`ember new` diff](https://github.com/kellyselden/ember-cli-output/compare/v1.13.8...v1.13.12)
  + changes to `tests/index.html` file. All tests are now in a separate file, [diff](https://github.com/twokul/ember-cli-release-notes/commit/bd5ac542c0d6dd8e095553d6528ec40ae4be6b4e).
  + default Ember.js version is now at `1.13.10`
  + default Ember Data version is now at `1.13.14`
  + Upgrade your project's ember-cli version - [docs](http://ember-cli.com/user-guide/#upgrading)
- Addon Developers
  + [`ember addon` diff](https://github.com/kellyselden/ember-addon-output/compare/v1.13.8...v1.13.12)
- Core Contributors
  + No changes required

#### Community Contributions

- [#4838](https://github.com/ember-cli/ember-cli/pull/4838) Add `npm test` to Addon README [@elwayman02](https://github.com/elwayman02)
- [#4756](https://github.com/ember-cli/ember-cli/pull/4756) Discard runCommand stdout/stderr unless we have a test failure [@joliss](https://github.com/joliss)
- [#4753](https://github.com/ember-cli/ember-cli/pull/4753) Upgraded ember-cli-app-version to 1.0.0 [@ember-cli](https://github.com/ember-cli)
- [#4235](https://github.com/ember-cli/ember-cli/pull/4235) Reintroduce comment regarding bodyParser on http-mock [@joostdevries](https://github.com/joostdevries)
- [#4728](https://github.com/ember-cli/ember-cli/pull/4728) Revert "Do not pack ember-cli-build.js" [@ember-cli](https://github.com/ember-cli)
- [#4846](https://github.com/ember-cli/ember-cli/pull/4846) Update ember-cli-htmlbars-inline-precompile dependency [@joliss](https://github.com/joliss)
- [#4757](https://github.com/ember-cli/ember-cli/pull/4757) Remove last use of broccoli-writer in test suite [@joliss](https://github.com/joliss)
- [#4765](https://github.com/ember-cli/ember-cli/pull/4765) Fix typo Brocolli → Broccoli [@lancedikson](https://github.com/lancedikson)
- [#4770](https://github.com/ember-cli/ember-cli/pull/4770) Updates configstore [@twokul](https://github.com/twokul)
- [#4774](https://github.com/ember-cli/ember-cli/pull/4774) Update ember-cli-shims to prevent errors on Ember < 1.13. [@rwjblue](https://github.com/rwjblue)
- [#4772](https://github.com/ember-cli/ember-cli/pull/4772) Implement a destroyApp helper. [@blimmer](https://github.com/blimmer)
- [#4771](https://github.com/ember-cli/ember-cli/pull/4771) Make default generated tests pass. [@blimmer](https://github.com/blimmer)
- [#4854](https://github.com/ember-cli/ember-cli/pull/4854) command unit test syncing [@kellyselden](https://github.com/kellyselden)
- [#4801](https://github.com/ember-cli/ember-cli/pull/4801) add a missing curved brackets [@dukex](https://github.com/dukex)
- [#4799](https://github.com/ember-cli/ember-cli/pull/4799) Bump ember-cli-dependency-checker to v1.1.0 [@quaertym](https://github.com/quaertym)
- [#4792](https://github.com/ember-cli/ember-cli/pull/4792) Replace Esperanto With Babel [@ember-cli](https://github.com/ember-cli)
- [#4783](https://github.com/ember-cli/ember-cli/pull/4783) bump viz [@ember-cli](https://github.com/ember-cli)
- [#4788](https://github.com/ember-cli/ember-cli/pull/4788) include FS usage monitoring [@ember-cli](https://github.com/ember-cli)
- [#4785](https://github.com/ember-cli/ember-cli/pull/4785) some safe runCommand removals [@kellyselden](https://github.com/kellyselden)
- [#4781](https://github.com/ember-cli/ember-cli/pull/4781) Set `ember serve --host` default to `undefined`. [@buschtoens](https://github.com/buschtoens)
- [#4796](https://github.com/ember-cli/ember-cli/pull/4796) tested needs null integrity value (since it always chan… [@ember-cli](https://github.com/ember-cli)
- [#4880](https://github.com/ember-cli/ember-cli/pull/4880) consolidate test setup to not use fixtures, instead use mocking [@kellyselden](https://github.com/kellyselden)
- [#4816](https://github.com/ember-cli/ember-cli/pull/4816) Allow OS to choose ephemeral port if --test-port=0 [@williamsbdev](https://github.com/williamsbdev)
- [#4815](https://github.com/ember-cli/ember-cli/pull/4815) Add Node.js 4.0 as valid platform version [@szines](https://github.com/szines)
- [#4839](https://github.com/ember-cli/ember-cli/pull/4839) addAddonsToProject for blueprints [@elwayman02](https://github.com/elwayman02)
- [#4826](https://github.com/ember-cli/ember-cli/pull/4826) Update bower deps. [@rwjblue](https://github.com/rwjblue)
- [#4844](https://github.com/ember-cli/ember-cli/pull/4844) fix failing tests [@ember-cli](https://github.com/ember-cli)
- [#4836](https://github.com/ember-cli/ember-cli/pull/4836) Make config replace cache [@ember-cli](https://github.com/ember-cli)
- [#4837](https://github.com/ember-cli/ember-cli/pull/4837) Add `Blueprint.prototype.filesPath`. [@rwjblue](https://github.com/rwjblue)
- [#4827](https://github.com/ember-cli/ember-cli/pull/4827) Update to broccoli-caching-writer 2.0.0 [@joliss](https://github.com/joliss)
- [#4829](https://github.com/ember-cli/ember-cli/pull/4829) broccoli-plugin{description -> annotation} [@ember-cli](https://github.com/ember-cli)
- [#4874](https://github.com/ember-cli/ember-cli/pull/4874) Add ability to specify a build path for running tests [@trentmwillis](https://github.com/trentmwillis)
- [#4863](https://github.com/ember-cli/ember-cli/pull/4863) remove duplicate in package.json [@lazybensch](https://github.com/lazybensch)
- [#4849](https://github.com/ember-cli/ember-cli/pull/4849) cleanup whitespace in the commands [@kellyselden](https://github.com/kellyselden)
- [#4857](https://github.com/ember-cli/ember-cli/pull/4857) Only exclude node_modules at root [@joliss](https://github.com/joliss)
- [#4881](https://github.com/ember-cli/ember-cli/pull/4881) add unit tests for blueprint help printing [@kellyselden](https://github.com/kellyselden)
- [#4913](https://github.com/ember-cli/ember-cli/pull/4913) adding addtional help tests [@kellyselden](https://github.com/kellyselden)
- [#4946](https://github.com/ember-cli/ember-cli/pull/4946) Fix beforeEach/afterEach callbacks with moduleForAcceptance. [@rwjblue](https://github.com/rwjblue)
- [#4954](https://github.com/ember-cli/ember-cli/pull/4954) Add smoke test for `moduleForAcceptance` [@seanpdoyle](https://github.com/seanpdoyle)
- [#4970](https://github.com/ember-cli/ember-cli/pull/4970) Upgrade testem to 0.9.8 [@rzurad](https://github.com/rzurad)
- [#4973](https://github.com/ember-cli/ember-cli/pull/4973) Lock down ember-router-generator@1.0.0 [@ember-cli](https://github.com/ember-cli)
- [#4989](https://github.com/ember-cli/ember-cli/pull/4989) added my "Why is CI broken?" tool to the readme [@ember-cli](https://github.com/ember-cli)
- [#5039](https://github.com/ember-cli/ember-cli/pull/5039) Add `UI.errorStream` [@seanpdoyle](https://github.com/seanpdoyle)
- [#5036](https://github.com/ember-cli/ember-cli/pull/5036) Remove native bundled dependencies [@patocallaghan](https://github.com/patocallaghan)
- [#5026](https://github.com/ember-cli/ember-cli/pull/5026) Add support for watchman 4 [@jcope2013](https://github.com/jcope2013)
- [#5020](https://github.com/ember-cli/ember-cli/pull/5020) explicitly test node 5.0 [@stefanpenner](https://github.com/stefanpenner)

Thank you to all who took the time to contribute!

### 1.13.8

The following changes are required if you are upgrading from the previous
version:

- Users
  + [`ember new` diff](https://github.com/kellyselden/ember-cli-output/commit/db09559dc922eafdfb6723969b53dfff1a8f5331)
  + default ember is now at 1.13.7 (but feel free to upgrade/downgrade as desired)
  + default ember-data is now at 1.13.8 (but feel free to upgrade/downgrade as desired)
  + for users with very large bower_components directories, rebuild times should improve
  + Upgrade your project's ember-cli version - [docs](http://ember-cli.com/user-guide/#upgrading)
  + If you haven't already, please remember to transition your Brocfile.js to ember-cli-build.js. [more details](https://github.com/ember-cli/ember-cli/blob/master/TRANSITION.md#brocfile-transition)
- Addon Developers
  + [`ember addon` diff](https://github.com/kellyselden/ember-addon-output/commit/aaf7faebf1ca721382d281dd3125b24c7a752c7e)
  + No changes required
- Core Contributors
  + No changes required

#### Community Contributions

- [#4599](https://github.com/ember-cli/ember-cli/pull/4599) Update valid-platform-version.js [@stefanpenner](https://github.com/stefanpenner)
- [#4590](https://github.com/ember-cli/ember-cli/pull/4590) Remove `ember update` mention in update-checker [@quaertym](https://github.com/quaertym)
- [#4582](https://github.com/ember-cli/ember-cli/pull/4582) blueprints/app/package.json: Sort scripts alphabetically [@Turbo87](https://github.com/Turbo87)
- [#4577](https://github.com/ember-cli/ember-cli/pull/4577) Adding more help acceptance tests [@kellyselden](https://github.com/kellyselden)
- [#4621](https://github.com/ember-cli/ember-cli/pull/4621) bump funnel, and prefer globs for includes. [@stefanpenner](https://github.com/stefanpenner)
- [#4598](https://github.com/ember-cli/ember-cli/pull/4598) bump timeout, see if iojs on CI becomes happy again [@stefanpenner](https://github.com/stefanpenner)
- [#4596](https://github.com/ember-cli/ember-cli/pull/4596) Bump version of ember-cli-app-version to 0.5.0 [@taras](https://github.com/taras)
- [#4591](https://github.com/ember-cli/ember-cli/pull/4591) Revert "Remove `ember update` mention in update-checker" [@stefanpenner](https://github.com/stefanpenner)
- [#4597](https://github.com/ember-cli/ember-cli/pull/4597) update to ember-cli-qunit v1.0.0 [@stefanpenner](https://github.com/stefanpenner)
- [#4593](https://github.com/ember-cli/ember-cli/pull/4593) Remove ember update mention in update-checker [@quaertym](https://github.com/quaertym)
- [#4628](https://github.com/ember-cli/ember-cli/pull/4628) a couple more tests that weren't being run [@kellyselden](https://github.com/kellyselden)
- [#4606](https://github.com/ember-cli/ember-cli/pull/4606) [TYPO] SRI changelog typo fix [@jonathanKingston](https://github.com/jonathanKingston)
- [#4601](https://github.com/ember-cli/ember-cli/pull/4601) update broccoli-caching-writer [@stefanpenner](https://github.com/stefanpenner);
- [#4630](https://github.com/ember-cli/ember-cli/pull/4630) Update blueprint dependencies [@btecu](https://github.com/btecu)
- [#4611](https://github.com/ember-cli/ember-cli/pull/4611) Update Ember Data dependency to 1.13.8 [@bmac](https://github.com/bmac)
- [#4638](https://github.com/ember-cli/ember-cli/pull/4638) broccoli-plugin now uses annotation, rather then our own convention o… [@stefanpenner](https://github.com/stefanpenner)
- [#4622](https://github.com/ember-cli/ember-cli/pull/4622) Upgrade merge trees [@stefanpenner](https://github.com/stefanpenner)
- [#4625](https://github.com/ember-cli/ember-cli/pull/4625) bump broccoli-caching-writer to 1.1.0 [@kellyselden](https://github.com/kellyselden)
- [#4627](https://github.com/ember-cli/ember-cli/pull/4627) fix test that was never being run [@kellyselden](https://github.com/kellyselden)
- [#4629](https://github.com/ember-cli/ember-cli/pull/4629) broccoli-asset-rev to 2.1.2 [@kellyselden](https://github.com/kellyselden)
- [#4632](https://github.com/ember-cli/ember-cli/pull/4632) Windows CI: Removed npm upgrade [@johanneswuerbach](https://github.com/johanneswuerbach)
- [#4636](https://github.com/ember-cli/ember-cli/pull/4636) Update Ember version to 1.13.7. [@rwjblue](https://github.com/rwjblue)
- [#4637](https://github.com/ember-cli/ember-cli/pull/4637) [INTERNAL] Prefer globs over RegExps as funnel arguments [@dschmidt](https://github.com/dschmidt)
- [#4642](https://github.com/ember-cli/ember-cli/pull/4642) bump broccoli-funnel [@stefanpenner](https://github.com/stefanpenner)
- [#4643](https://github.com/ember-cli/ember-cli/pull/4643) Support a (now deprecated) single-argument use of addBowerPackageToProject [@mike-north](https://github.com/mike-north)

Thank you to all who took the time to contribute!

### 1.13.7

The following changes are required if you are upgrading from the previous
version:

- Users
  + [`ember new` diff](https://github.com/kellyselden/ember-cli-output/commit/6a41c5cd7f0f68e7cf710268376d0349c5b57171)
  + Upgrade your project's ember-cli version - [docs](http://ember-cli.com/user-guide/#upgrading)
  + If you haven't already, please remember to transition your Brocfile.js to ember-cli-build.js. [more details](https://github.com/ember-cli/ember-cli/blob/master/TRANSITION.md#brocfile-transition)
- Addon Developers
  + [`ember addon` diff](https://github.com/kellyselden/ember-addon-output/commit/f6f61d55c31d631203bc5491432b435e2cc807c2)
  + No changes required
- Core Contributors
  + No changes required

#### Community Contributions

- [#4558](https://github.com/ember-cli/ember-cli/pull/4558) ensure we apply patches at the right part of the release. [@stefanpenner](https://github.com/ember-cli)
- [#4559](https://github.com/ember-cli/ember-cli/pull/4559) bundle testem [@stefanpenner](https://github.com/ember-cli)
- [#4560](https://github.com/ember-cli/ember-cli/pull/4560) Update ember-qunit to 0.4.9. [@rwjblue](https://github.com/rwjblue)
- [#4561](https://github.com/ember-cli/ember-cli/pull/4561) Upgrade to Broccoli 0.16.5 [@joliss](https://github.com/joliss)
- [#4564](https://github.com/ember-cli/ember-cli/pull/4564) add 1.13.6 diffs to changelog [@kellyselden](https://github.com/kellyselden)
- [#4569](https://github.com/ember-cli/ember-cli/pull/4569) Update Ember to v1.13.6. [@rwjblue](https://github.com/rwjblue)
- [#4572](https://github.com/ember-cli/ember-cli/pull/4572) Update QUnit version to 1.18.0. [@rwjblue](https://github.com/rwjblue)
- [#4589](https://github.com/ember-cli/ember-cli/pull/4589) Fixes issue with smoke test failure. [@rickharrison](https://github.com/rickharrison)

Thank you to all who took the time to contribute!

### 1.13.6

The following changes are required if you are upgrading from the previous
version:

- Users
  + [`ember new` diff](https://github.com/kellyselden/ember-cli-output/commit/c36b2e35b9ef2a66d6f01f360831c6ec9707c5d7)
  + Upgrade your project's ember-cli version - [docs](http://ember-cli.com/user-guide/#upgrading)
  + If you haven't already, please remember to transition your Brocfile.js to ember-cli-build.js. [more details](https://github.com/ember-cli/ember-cli/blob/master/TRANSITION.md#brocfile-transition)
- Addon Developers
  + [`ember addon` diff](https://github.com/kellyselden/ember-addon-output/commit/d77330079ca14a1d0e39383cce87565c1c2d742f)
  + No changes required
- Core Contributors
  + No changes required

#### Community Contributions

- [#3239](https://github.com/ember-cli/ember-cli/pull/3239) ENHANCEMENT: Added `--test-port`/`testPort` option to configure test port [@patocallaghan](https://github.com/patocallaghan)
- [#4545](https://github.com/ember-cli/ember-cli/pull/4545) bump es6modules to fix IE8 issue [@stefanpenner](https://github.com/ember-cli)
- [#4549](https://github.com/ember-cli/ember-cli/pull/4549) adding 1.13.5 diff to changelog [@kellyselden](https://github.com/kellyselden)
- [#4553](https://github.com/ember-cli/ember-cli/pull/4553) [Bugfix] addAddonToProject fix for 1.13.5 [@jasonmit](https://github.com/jasonmit)

Thank you to all who took the time to contribute!

### 1.13.5

The following changes are required if you are upgrading from the previous
version:

- Users
  + [`ember new` diff](https://github.com/kellyselden/ember-cli-output/commit/750a6ba374fc8bb2bbb6102fcb9db399dd1c2472)
  + Upgrade your project's ember-cli version - [docs](http://ember-cli.com/user-guide/#upgrading)
  + If you haven't already, please remember to transition your Brocfile.js to ember-cli-build.js. [more details](https://github.com/ember-cli/ember-cli/blob/master/TRANSITION.md#brocfile-transition)
  + We now bundle ember.js 1.13.5 and ember-data 1.13.7 by default, but please note you can change these by updating bower.json
  + We have included support for [Subresource Integrity (SRI)](http://www.w3.org/TR/SRI) by default, to find out more checkout our site's [SRI section](http://ember-cli.com/user-guide/#subresource-integrity)
  + Please note: Testem will now error if a specified runner is missing.
  + When installing ember-cli, one can use `npm install ember-cli --no-optional` to skip all native dependencies.
- Addon Developers
  + [`ember addon` diff](https://github.com/kellyselden/ember-addon-output/commit/ace30d3fecafee7e27ae5d75254096a08ede2a6c)
  + No changes required
- Core Contributors
  + No changes required

#### Community Contributions

- [#4471](https://github.com/ember-cli/ember-cli/pull/4471) Make the Examples less confusing [@mdragon](https://github.com/mdragon)
- [#4367](https://github.com/ember-cli/ember-cli/pull/4367) [BUGFIX] Adding check for undefined inRepoAddon option in Blueprint.prototype.\_locals. [@gmurphey](https://github.com/gmurphey)
- [#4411](https://github.com/ember-cli/ember-cli/pull/4411) Removing unknown command from `ember help`. [@gmurphey](https://github.com/gmurphey)
- [#4405](https://github.com/ember-cli/ember-cli/pull/4405) Fix default generated integration test. [@blimmer](https://github.com/blimmer)
- [#4406](https://github.com/ember-cli/ember-cli/pull/4406) [ENHANCEMENT] Let ember install take multiple addons [@DanielOchoa](https://github.com/DanielOchoa)
- [#4478](https://github.com/ember-cli/ember-cli/pull/4478) Store acceptance test application in test context. [@rwjblue](https://github.com/rwjblue)
- [#4413](https://github.com/ember-cli/ember-cli/pull/4413) Add clarity for 0.2.7 to 1.13.x transition (build) [@pixelhandler](https://github.com/pixelhandler)
- [#4416](https://github.com/ember-cli/ember-cli/pull/4416) bump sourcemap-concat version [@kwikPRs](https://github.com/kwikPRs)
- [#4419](https://github.com/ember-cli/ember-cli/pull/4419) Nuke 'ember update' [@jonnii](https://github.com/jonnii)
- [#4488](https://github.com/ember-cli/ember-cli/pull/4488) Update Ember to 1.13.5. [@rwjblue](https://github.com/rwjblue)
- [#4440](https://github.com/ember-cli/ember-cli/pull/4440) EmberAddon Should Merge Defaults [@chadhietala](https://github.com/chadhietala)
- [#4438](https://github.com/ember-cli/ember-cli/pull/4438) Fix Ember CLI project update link [@balinterdi](https://github.com/balinterdi)
- [#4428](https://github.com/ember-cli/ember-cli/pull/4428) Update #watchman message to point to correct url [@supabok](https://github.com/supabok)
- [#4430](https://github.com/ember-cli/ember-cli/pull/4430) Handle a wide variety of bower endpoints [@truenorth](https://github.com/truenorth)
- [#4454](https://github.com/ember-cli/ember-cli/pull/4454) Always use Brocfile (with deprecation messaging) if it exists [@gmurphey](https://github.com/gmurphey)
- [#4452](https://github.com/ember-cli/ember-cli/pull/4452) [ENHANCEMENT] Detect & skip lib install on http-mock gen [@sivakumar-kailasam](https://github.com/sivakumar-kailasam)
- [#4456](https://github.com/ember-cli/ember-cli/pull/4456) Updating getPort logic to use liveReloadHost. Fixes #4455. [@gmurphey](https://github.com/gmurphey)
- [#4443](https://github.com/ember-cli/ember-cli/pull/4443) Prevent live-reload-port collisions (by default) [@stefanpenner](https://github.com/stefanpenner)
- [#4457](https://github.com/ember-cli/ember-cli/pull/4457) Removing extraneous newline from the component-test blueprint [@gmurphey](https://github.com/gmurphey)
- [#4447](https://github.com/ember-cli/ember-cli/pull/4447) Update to Ember 1.13.4. [@rwjblue](https://github.com/rwjblue)
- [#4449](https://github.com/ember-cli/ember-cli/pull/4449) [ENHANCEMENT] Add --skip-router flag to route blueprint generator [@sivakumar-kailasam](https://github.com/sivakumar-kailasam)
- [#4484](https://github.com/ember-cli/ember-cli/pull/4484) Updating route blueprint to write to router when dummy flag is used [@gmurphey](https://github.com/gmurphey)
- [#4468](https://github.com/ember-cli/ember-cli/pull/4468) [fixes #4467] ensure commands that fail do to being run in the wrong … [@stefanpenner](https://github.com/stefanpenner)
- [#4474](https://github.com/ember-cli/ember-cli/pull/4474) [fixes #4328] patch engion.io-client to use any XMLHTTPRequest, but t… [@stefanpenner](https://github.com/stefanpenner)
- [#4462](https://github.com/ember-cli/ember-cli/pull/4462) Make ember destroy and ember generate give a better error when called… [@marcioj](https://github.com/marcioj)
- [#4466](https://github.com/ember-cli/ember-cli/pull/4466) Native deps now gone [@stefanpenner](https://github.com/stefanpenner)
- [#4465](https://github.com/ember-cli/ember-cli/pull/4465) ensure reexporter doesn't introduce instability during builds [@stefanpenner](https://github.com/stefanpenner)
- [#4516](https://github.com/ember-cli/ember-cli/pull/4516) update ember-cli-qunit to mitigate some leaks [@stefanpenner](https://github.com/stefanpenner)
- [#4489](https://github.com/ember-cli/ember-cli/pull/4489) [ENHANCEMENT] Testem v0.9.0 [@johanneswuerbach](https://github.com/johanneswuerbach)
- [#4483](https://github.com/ember-cli/ember-cli/pull/4483) Adding in ember-cli-sri into application package.json by default [@jonathanKingston](https://github.com/jonathanKingston)
- [#4524](https://github.com/ember-cli/ember-cli/pull/4524) Update ember-qunit to 0.4.6. [@rwjblue](https://github.com/rwjblue)
- [#4490](https://github.com/ember-cli/ember-cli/pull/4490) Fix code of conduct markdown formatting [@max](https://github.com/max)
- [#4495](https://github.com/ember-cli/ember-cli/pull/4495) bump ember-export-application-global [@stefanpenner](https://github.com/stefanpenner)
- [#4498](https://github.com/ember-cli/ember-cli/pull/4498) Testem v0.9.0 [@johanneswuerbach](https://github.com/johanneswuerbach)
- [#4514](https://github.com/ember-cli/ember-cli/pull/4514) component-unit blueprint - trim component content by default [@ramybenaroya](https://github.com/ramybenaroya)
- [#4534](https://github.com/ember-cli/ember-cli/pull/4534) add os to version output [@kellyselden](https://github.com/kellyselden)
- [#4536](https://github.com/ember-cli/ember-cli/pull/4536) Remove unnecessary `"use strict";`s in "app.js" [@nathanhammond](https://github.com/nathanhammond)
- [#4538](https://github.com/ember-cli/ember-cli/pull/4540) Updated ember-qunit to 0.4.7 [@stefanpenner](https://github.com/stefanpenner)

Thank you to all who took the time to contribute!

### 1.13.1

The following changes are required if you are upgrading from the previous
version:

- Users
  + [`ember new` diff](https://github.com/kellyselden/ember-cli-output/commit/f1425c5073a33dfb7ff60d5254fd340046f578bd)
  + Upgrade your project's ember-cli version - [docs](http://ember-cli.com/user-guide/#upgrading)
- Addon Developers
  + [`ember addon` diff](https://github.com/kellyselden/ember-addon-output/commit/dc309f7655a2cde4cd81bb75d8f274087e9d82f8)
  + No changes required
- Core Contributors
  + No changes required

#### Community Contributions

- [#4398](https://github.com/ember-cli/ember-cli/pull/4398) [BUGFIX] Fixes #4397 add silentError with deprecation [@trabus](https://github.com/trabus)

Thank you to all who took the time to contribute!
### 1.13.0

The following changes are required if you are upgrading from the previous
version:

- Users
  + [`ember new` diff](https://github.com/kellyselden/ember-cli-output/commit/e83bf78f9be69a6dcedd5a7e16402c6b874efceb)
  + Upgrade your project's ember-cli version - [docs](http://ember-cli.com/user-guide/#upgrading)
  + `Brocfile.js` has been deprecated in favor of `ember-cli-build.js`. See [TRANSITION.md](https://github.com/ember-cli/ember-cli/blob/master/TRANSITION.md) for details on how to transition your `Brocfile.js` code to `ember-cli-build.js`.
  + Components are now generated with integration tests by default instead of unit tests. Component unit tests can still be generated separately with: `ember g component-test foo-bar -unit`.
  + Services can now be generated into pod structure.
- Addon Developers
  + [`ember addon` diff](https://github.com/kellyselden/ember-addon-output/commit/c8496e7574826520ead230009068a6313a9712e4)
  + `Brocfile.js` has been deprecated in favor of `ember-cli-build.js`. See [TRANSITION.md](https://github.com/ember-cli/ember-cli/blob/master/TRANSITION.md) for details on how to transition your `Brocfile.js` code to `ember-cli-build.js`.
  + Blueprints can now be generated into the `tests/dummy/app` folder with the `--dummy` flag.
  + Scoped npm dependencies are now supported.
- Core Contributors
  + fs.existsSync is deprecated, use exists-sync instead.

#### Community Contributions
- [#4378](https://github.com/ember-cli/ember-cli/pull/4378) Update Ember to 1.13.3 [@rwjblue](https://github.com/rwjblue)
- [#4395](https://github.com/ember-cli/ember-cli/pull/4395) Update ember-data to 1.13.5 [@trabus](https://github.com/trabus)
- [#4217](https://github.com/ember-cli/ember-cli/pull/4217) [BUGFIX] generating tests inside addons no longer generates addon export file [@trabus](https://github.com/trabus)
- [#4212](https://github.com/ember-cli/ember-cli/pull/4212) fix friendly test description for transforms [@csantero](https://github.com/csantero)
- [#4214](https://github.com/ember-cli/ember-cli/pull/4214) [BUGFIX] correct relative import path for nested adapters [@trabus](https://github.com/trabus)
- [#4215](https://github.com/ember-cli/ember-cli/pull/4215) extract clean-base-url to its own module [@stefanpenner](https://github.com/stefanpenner)
- [#4197](https://github.com/ember-cli/ember-cli/pull/4197) [BUGFIX] add default for path option in component blueprint locals [@trabus](https://github.com/trabus)
- [#4316](https://github.com/ember-cli/ember-cli/pull/4316) fs.existsSync deprecated, replace with exists-sync [@jasonmit](https://github.com/jasonmit)
- [#4224](https://github.com/ember-cli/ember-cli/pull/4224) extract silent-error to its own addon [@stefanpenner](https://github.com/stefanpenner)
- [#4319](https://github.com/ember-cli/ember-cli/pull/4319) Update tmp.js [@jjmiv](https://github.com/jjmiv)
- [#4228](https://github.com/ember-cli/ember-cli/pull/4228) add 0.2.7 diffs [@kellyselden](https://github.com/kellyselden)
- [#4227](https://github.com/ember-cli/ember-cli/pull/4227) Extract process relative require [@stefanpenner](https://github.com/stefanpenner)
- [#4226](https://github.com/ember-cli/ember-cli/pull/4226) extract node-modules-path as its own module [@stefanpenner](https://github.com/stefanpenner)
- [#4326](https://github.com/ember-cli/ember-cli/pull/4326) Drop unused line from app blueprint [@ef4](https://github.com/ef4)
- [#4254](https://github.com/ember-cli/ember-cli/pull/4254) [BUGFIX] Closes #4253. Add `skipHelp` as an available option to commands. [@DanielOchoa](https://github.com/DanielOchoa)
- [#4249](https://github.com/ember-cli/ember-cli/pull/4249) Passing options to tiny-lr (live reload) for HTTPS support [@dosco](https://github.com/dosco)
- [#4239](https://github.com/ember-cli/ember-cli/pull/4239) Fix JSDoc issues [@Turbo87](https://github.com/Turbo87)
- [#4242](https://github.com/ember-cli/ember-cli/pull/4242) Add devDependencies "up to date" badge to README [@truenorth](https://github.com/truenorth)
- [#4251](https://github.com/ember-cli/ember-cli/pull/4251) [BUGFIX] Fix generated addon acceptance test [@trabus](https://github.com/trabus)
- [#4240](https://github.com/ember-cli/ember-cli/pull/4240) Added ember-cli-release to app/addon devDeps blueprint for simple release cutting [@jayphelps](https://github.com/jayphelps)
- [#4286](https://github.com/ember-cli/ember-cli/pull/4286) [Deprecation] Introduce new build file [@chadhietala](https://github.com/chadhietala)
- [#4280](https://github.com/ember-cli/ember-cli/pull/4280) [ENHANCEMENT] Add pod support for services blueprint [@trabus](https://github.com/trabus)
- [#4272](https://github.com/ember-cli/ember-cli/pull/4272) [ENHANCEMENT] Generate component-tests into `tests/integration` by default [@trabus](https://github.com/trabus)
- [#4261](https://github.com/ember-cli/ember-cli/pull/4261) bump ember-cli-htmlbars [@stefanpenner](https://github.com/stefanpenner)
- [#4266](https://github.com/ember-cli/ember-cli/pull/4266) [fixes #4264] [@stefanpenner](https://github.com/stefanpenner)
- [#4270](https://github.com/ember-cli/ember-cli/pull/4270) [BUGFIX] don't allow ember init to create an application without project name [@dukex/bugfix](https://github.com/dukex/bugfix)
- [#4278](https://github.com/ember-cli/ember-cli/pull/4278) Fix 2 typos in livereload-server-test [@jrobeson](https://github.com/jrobeson)
- [#4271](https://github.com/ember-cli/ember-cli/pull/4271) Adding support for private npm modules in blueprints. Closes #4256. [@gmurphey](https://github.com/gmurphey)
- [#4263](https://github.com/ember-cli/ember-cli/pull/4263) [fixes #4260] postprocessTree hook for templates [@stefanpenner](https://github.com/stefanpenner)
- [#4347](https://github.com/ember-cli/ember-cli/pull/4347) ES3+ and for ES5+ deprecation free keys + forEach [@stefanpenner](https://github.com/stefanpenner)
- [#4292](https://github.com/ember-cli/ember-cli/pull/4292) Cleanup pr4283 [@stefanpenner](https://github.com/stefanpenner)
- [#4284](https://github.com/ember-cli/ember-cli/pull/4284) Update ember-resolver to 0.1.17. [@rwjblue](https://github.com/rwjblue)
- [#4287](https://github.com/ember-cli/ember-cli/pull/4287) [ENHANCEMENT] Add ability to generate blueprints into addon `tests/dummy/app` [@trabus](https://github.com/trabus)
- [#4290](https://github.com/ember-cli/ember-cli/pull/4290) Pass the correct port property to LiveReload server [@jrobeson](https://github.com/jrobeson)
- [#4282](https://github.com/ember-cli/ember-cli/pull/4282) Display the LiveReload server address as url [@jrobeson](https://github.com/jrobeson)
- [#4288](https://github.com/ember-cli/ember-cli/pull/4288) Update ember-cli-htmlbars to 0.7.9. [@rwjblue](https://github.com/rwjblue)
- [#4376](https://github.com/ember-cli/ember-cli/pull/4376) Update initializer-test blueprint [@quaertym](https://github.com/quaertym)
- [#4306](https://github.com/ember-cli/ember-cli/pull/4306) [ENHANCEMENT] Print notification when modifying router.js [@trabus](https://github.com/trabus)
- [#4377](https://github.com/ember-cli/ember-cli/pull/4377) Add a test-page option to the test command [@jrjohnson](https://github.com/jrjohnson)
- [#4341](https://github.com/ember-cli/ember-cli/pull/4341) Update ember-load-initializers to 0.1.5 [@jmurphyau](https://github.com/jmurphyau)
- [#4322](https://github.com/ember-cli/ember-cli/pull/4322) Update ADDON_HOOKS.md [@jjmiv](https://github.com/jjmiv)
- [#4334](https://github.com/ember-cli/ember-cli/pull/4334) Cache processed styles tree to prevent double style builds. [@rwjblue](https://github.com/rwjblue)
- [#4309](https://github.com/ember-cli/ember-cli/pull/4309) [ENHANCEMENT] Name blueprint in generate and destroy output message [@trabus](https://github.com/trabus)
- [#4327](https://github.com/ember-cli/ember-cli/pull/4327) Bring tests jshintrc closer to app jshintrc [@ef4](https://github.com/ef4)
- [#4344](https://github.com/ember-cli/ember-cli/pull/4344) [ENHANCEMENT] Fix typo in test command description. [@fabianrbz](https://github.com/fabianrbz)
- [#4362](https://github.com/ember-cli/ember-cli/pull/4362) extract preprocessor-registry -> ember-cli-preprocessor-registry [@stefanpenner](https://github.com/stefanpenner)
- [#4348](https://github.com/ember-cli/ember-cli/pull/4348) Do not pack ember-cli-build.js [@chadhietala](https://github.com/chadhietala)
- [#4343](https://github.com/ember-cli/ember-cli/pull/4343) bump to ember-resolve 0.1.18 – which fixes deprecations while continu… [@stefanpenner](https://github.com/stefanpenner)
- [#4349](https://github.com/ember-cli/ember-cli/pull/4349) enable both relative and absolute treePaths (npm v3 fix) [@stefanpenner](https://github.com/stefanpenner)
- [#4359](https://github.com/ember-cli/ember-cli/pull/4359) Update helper blueprint to use `Ember.Helper.helper` [@balinterdi](https://github.com/balinterdi)
- [#4354](https://github.com/ember-cli/ember-cli/pull/4354) Upgrade to ember-cli-app-version 0.4.0 [@taras](https://github.com/taras)
- [#4370](https://github.com/ember-cli/ember-cli/pull/4370) Remove unexpected final newline [@treyhunner](https://github.com/treyhunner)
- [#4374](https://github.com/ember-cli/ember-cli/pull/4374) Update appveyor.yml [@stefanpenner](https://github.com/stefanpenner)
- [#4382](https://github.com/ember-cli/ember-cli/pull/4382) Update ember-cli-qunit to 0.3.15. [@rwjblue](https://github.com/rwjblue)
- [#4384](https://github.com/ember-cli/ember-cli/pull/4384) [ENHANCEMENT] Add block-template assertion to generated component integration test [@trabus](https://github.com/trabus)
- [#4385](https://github.com/ember-cli/ember-cli/pull/4385) Dependency updates [@truenorth](https://github.com/truenorth)

Thank you to all who took the time to contribute!

### 0.2.7

The following changes are required if you are upgrading from the previous
version:

- Users
  + [`ember new` diff](https://github.com/kellyselden/ember-cli-output/commit/8cd6f5ee0012d3e4960dd9204c9e459f05babd15)
  + Upgrade your project's ember-cli version - [docs](http://ember-cli.com/user-guide/#upgrading)
- Addon Developers
  + [`ember addon` diff](https://github.com/kellyselden/ember-addon-output/commit/d59788f7a175376a16e8f4890ac40e6eabb7b9dd)
  + No changes required
- Core Contributors
  + No changes required

#### Community Contributions

- [#4196](https://github.com/ember-cli/ember-cli/pull/4196) [BUGFIX] Adding fileMapToken __name__ for route-addon blueprint. [@gmurphey](https://github.com/gmurphey)
- [#4203](https://github.com/ember-cli/ember-cli/pull/4203) [BUGFIX] acceptance-test blueprint no longer generates addon re-export in app folder [@trabus](https://github.com/trabus)
- [#4206](https://github.com/ember-cli/ember-cli/pull/4206) [Bugfix] Addon.prototype.compileTemplates should not use deprecated t… [@stefanpenner](https://github.com/stefanpenner)
- [#4207](https://github.com/ember-cli/ember-cli/pull/4207) [fixes #4205] allow null addonTemplates. [@stefanpenner](https://github.com/stefanpenner)
- [#4208](https://github.com/ember-cli/ember-cli/pull/4208) Drop ncp for cpr [@stefanpenner](https://github.com/stefanpenner)
- [#4210](https://github.com/ember-cli/ember-cli/pull/4210) Upgrade ember-try dependency in addon blueprint [@kategengler](https://github.com/kategengler)

Thank you to all who took the time to contribute!

### 0.2.6

The following changes are required if you are upgrading from the previous
version:

- Users
  + [`ember new` diff](https://github.com/kellyselden/ember-cli-output/commit/734a6b49d4c88ea6431d2793b49477aed70fc220)
  + Upgrade your project's ember-cli version - [docs](http://ember-cli.com/user-guide/#upgrading)
  + `ember server` can now be started over `https`. Default ssl
    certificate and ssl key paths are `ssl/server.crt` and
    `ssl/server.key` respectively. Custom paths can be added with
    `--ssl-cert` and `--ssl-key` [#3550](https://github.com/ember-cli/ember-cli/issues/3550).
  + `ember test` now accepts a `reporter` option, it passes this option to Testem with the reporter to use `[tap|dot|xunit]` [#4106](https://github.com/ember-cli/ember-cli/pull/4106).
  + `app/views` is not longer included in the default project blueprint [#4083](https://github.com/ember-cli/ember-cli/pull/4083).
  + Added again `podModulePrefix` to `app.js`. We still need
    podModulePrefix for the time being, it can be removed again when
    the state of pods has been finalized.
  + New apps include a `.watchmanconfig` which tells `watchman` to ignoring `tmp` dir [#4101](https://github.com/ember-cli/ember-cli/issues/4101).
  + Updated `ember-data` to `1.0.0-beta.18`. Install with `npm install --save-dev ember-data@1.0.0-beta.18`.
  + Unit tests for components are now flagged as such [#4177](https://github.com/ember-cli/ember-cli/pull/4177).
- Addon Developers
  + [`ember addon` diff](https://github.com/kellyselden/ember-addon-output/commit/c5db8de5351628f532535f5f6e76e6da8d259299)
  + A new hook is available: `treeForAddonTemplates` which allows you to specify the templates tree. For more info on how to use this hook see [the following issue](https://github.com/yapplabs/ember-modal-dialog/issues/34).
  + Route blueprint now works within addons [#4152](https://github.com/ember-cli/ember-cli/pull/4152).
  + A new generator is available, `ember g route-addon` allows you to create import wrappers for your addon's routes.
- Core Contributors
  + We started to merge pull-request as part of the quest to improve code quality, keep them coming! [#3730](https://github.com/ember-cli/ember-cli/issues/3730).

#### Community Contributions

- [#4143](https://github.com/ember-cli/ember-cli/pull/4143) [BUGFIX] Blueprint.load verify blueprint is in a directory [@trabus](https://github.com/trabus)
- [#4035](https://github.com/ember-cli/ember-cli/pull/4035) Add a verification step to fail the build when tests are filtered with .only [@marcioj](https://github.com/marcioj)
- [#4091](https://github.com/ember-cli/ember-cli/pull/4091) fix name of ember-cli-dependency-checker [@bantic](https://github.com/bantic)
- [#3854](https://github.com/ember-cli/ember-cli/pull/3854) [ENHANCEMENT] install:addon command will show a deprecation message before running the install command. [@DanielOchoa](https://github.com/DanielOchoa)
- [#3550](https://github.com/ember-cli/ember-cli/pull/3550) Add ability to start ember serve on https [@drogus](https://github.com/drogus)
- [#3786](https://github.com/ember-cli/ember-cli/pull/3786) Throw if templating a file fails [@davewasmer](https://github.com/davewasmer)
- [#4026](https://github.com/ember-cli/ember-cli/pull/4026) Revert "Test powershell for appveyor builds" [@stefanpenner](https://github.com/stefanpenner)
- [#4148](https://github.com/ember-cli/ember-cli/pull/4148) extract common SilentError debug/throw logic [@stefanpenner](https://github.com/stefanpenner)
- [#4104](https://github.com/ember-cli/ember-cli/pull/4104) [BUGFIX] Fix custom blueprint options for destroy command [@trabus](https://github.com/trabus)
- [#4106](https://github.com/ember-cli/ember-cli/pull/4106) [ENHANCEMENT] Adding Report option to 'ember test' [@step2yeung](https://github.com/step2yeung)
- [#4155](https://github.com/ember-cli/ember-cli/pull/4155) Updating in-addon and in-repo-addon adapters [@gmurphey](https://github.com/gmurphey)
- [#4123](https://github.com/ember-cli/ember-cli/pull/4123) Remove duplication in lib/utilities/test-info [@quaertym](https://github.com/quaertym)
- [#4114](https://github.com/ember-cli/ember-cli/pull/4114) [Bugfix] 1.4 diff displayed removal before addition. [@stefanpenner](https://github.com/stefanpenner)
- [#4108](https://github.com/ember-cli/ember-cli/pull/4108) Update ember-disable-proxy-controller to 1.0.0 [@cibernox](https://github.com/cibernox)
- [#4116](https://github.com/ember-cli/ember-cli/pull/4116) gzip served files. [@stefanpenner](https://github.com/stefanpenner)
- [#4120](https://github.com/ember-cli/ember-cli/pull/4120) [fixes #4083] remove views dir by default [@stefanpenner](https://github.com/stefanpenner)
- [#4159](https://github.com/ember-cli/ember-cli/pull/4159) Add `treeForAddonTemplates` hook. [@lukemelia](https://github.com/lukemelia)
- [#4142](https://github.com/ember-cli/ember-cli/pull/4142) Installation checker [@stefanpenner](https://github.com/stefanpenner)
- [#4132](https://github.com/ember-cli/ember-cli/pull/4132) Revert "Remove podModulePrefix from app.js" [@trabus](https://github.com/trabus)
- [#4141](https://github.com/ember-cli/ember-cli/pull/4141) ENHANCEMENT More advanced detection of whether outputPath is a parent of the project directory [@catbieber](https://github.com/catbieber)
- [#4138](https://github.com/ember-cli/ember-cli/pull/4138) Extract unknown command [@quaertym](https://github.com/quaertym)
- [#4139](https://github.com/ember-cli/ember-cli/pull/4139) [fixes #4133] warn if helper without `-` is generated [@stefanpenner](https://github.com/stefanpenner)
- [#4124](https://github.com/ember-cli/ember-cli/pull/4124) [ENHANCEMENT] Add watchmanconfig file to blueprints [@mikegrassotti](https://github.com/mikegrassotti)
- [#4152](https://github.com/ember-cli/ember-cli/pull/4152) [ENHANCEMENT] Updating route blueprint to work within addons and create route-addon… [@stefanpenner](https://github.com/stefanpenner)
- [#4157](https://github.com/ember-cli/ember-cli/pull/4157) Add Code Climate config [@chrislopresto](https://github.com/chrislopresto)
- [#4150](https://github.com/ember-cli/ember-cli/pull/4150) Code Quality: npm-install.js, npm-uninstall.js D -> A [@jkarsrud](https://github.com/jkarsrud)
- [#4146](https://github.com/ember-cli/ember-cli/pull/4146) Code Quality: addon.js, project.js D -> C [@jkarsrud](https://github.com/jkarsrud)
- [#4147](https://github.com/ember-cli/ember-cli/pull/4147) Detect ember-cli from deps as well as devDeps [@searls](https://github.com/searls)
- [#4154](https://github.com/ember-cli/ember-cli/pull/4154) remove duplication from normalize entity name [@tyleriguchi](https://github.com/tyleriguchi)
- [#4158](https://github.com/ember-cli/ember-cli/pull/4158) Allow addons to have pod based templates [@pzuraq](https://github.com/pzuraq)
- [#4160](https://github.com/ember-cli/ember-cli/pull/4160) Friendlier comments for Brocfile in addons [@igorT](https://github.com/igorT)
- [#4162](https://github.com/ember-cli/ember-cli/pull/4162) Remove unused variables [@quaertym](https://github.com/quaertym)
- [#4163](https://github.com/ember-cli/ember-cli/pull/4163) Bump ember-data to v1.0.0-beta.18 [@quaertym](https://github.com/quaertym)
- [#4166](https://github.com/ember-cli/ember-cli/pull/4166) upgrade node-require-timings [@stefanpenner](https://github.com/stefanpenner)
- [#4168](https://github.com/ember-cli/ember-cli/pull/4168) Allow internal cli parameters to be configurable by other cli tools [@rodyhaddad](https://github.com/rodyhaddad )
- [#4177](https://github.com/ember-cli/ember-cli/pull/4177) Flag component unit tests as such [@mixonic](https://github.com/mixonic)
- [#4187](https://github.com/ember-cli/ember-cli/pull/4187) isbinaryfile is used in more the just development [@stefanpenner](https://github.com/ember-clistefanpenner)
- [#4188](https://github.com/ember-cli/ember-cli/pull/4188) Fixed type annotations [@Turbo87](https://github.com/Turbo87)

Thank you to all who took the time to contribute!

### 0.2.5

The following changes are required if you are upgrading from the previous
version:

- Users
  + [`ember new` diff](https://github.com/kellyselden/ember-cli-output/commit/f49b35bbb243b6e3b8e20fb2a9c69a2fa13a6aec)
  + Upgrade your project's ember-cli version - [docs](http://ember-cli.com/user-guide/#upgrading)
  + package.json
     + Upgrade `ember-cli-qunit` to `0.3.13`.
     + Make sure that `ember-cli-dependency-checker` is using caret `^1.0.0`.
  + bower.json
     + Upgrade `ember-qunit` to `0.3.3`.
- Addon Developers
  + [`ember addon` diff](https://github.com/kellyselden/ember-addon-output/commit/8ef831d2df8abad6445ca7bfa732518c6d8777af)
  + No changes required
- Core Contributors
+ No changes required


#### Community Contributions

- [#4076](https://github.com/ember-cli/ember-cli/pull/4076) Use caret version for stable dependencies in project blueprint. [@abuiles](https://github.com/abuiles)
- [#4087](https://github.com/ember-cli/ember-cli/pull/4087) Bump ember-cli-qunit to v0.3.13 (ember-qunit@0.3.3). [@rwjblue](https://github.com/rwjblue)

### 0.2.4

The following changes are required if you are upgrading from the previous
version:

- Users
  + [`ember new` diff](https://github.com/kellyselden/ember-cli-output/commit/964c80924d665adfde3ce31acaac5c26b95a1bc0)
  + Upgrade your project's ember-cli version - [docs](http://ember-cli.com/user-guide/#upgrading)
  + Apps now have [ember-disable-proxy-controllers](https://github.com/cibernox/ember-disable-proxy-controllers)
    included by default, this ensures that autogenerated controllers
    always are regular `Ember.Controller` instead of the deprecated
    proxy ones. This does not affect explicitly created controllers.
  + Generated routes always use `this.route` (`this.resource` is no longer used).
  + The command `ember install:bower` has been removed.
  + Pod components can now be generated outside the
    `app/pods/components` (or `app/components` sans podModulePrefix)
    folder with the `--path` option. `ember g component foo-bar -p
    -path foo` generates into `app/foo/foo-bar/component.js`
  + The `ember new` command now has a `--directory` option, allowing
    you to generate into a directory that differs from your app
    name. `ember new foo -dir bar` generates an app named `foo` into a
    directory named `bar`.
  + Generated apps no longer have `podModulePrefix` in the config.
  + All blueprints have been updated to use shorthand ES6 syntax for importing and exporting.
  + package.json
     + Upgrade `ember-cli-qunit` to `0.3.12`
     + Upgrade `ember-cli-dependency-checker` to `1.0.0`
  + bower.json
     + Bundled ember `v1.12`
     + Upgrade bower.json `ember-qunit` to `0.3.2` for glimmer support.
- Addon Developers
  + [`ember addon` diff](https://github.com/kellyselden/ember-addon-output/commit/4175b66d0911c9ea454daaefb219d11b334f1bab)
  + No changes required
- Core Contributors
  + No changes required

#### Community Contributions

- [#3965](https://github.com/ember-cli/ember-cli/pull/3965) fixup doc generator test [@stefanpenner](https://github.com/stefanpenner)
- [#3822](https://github.com/ember-cli/ember-cli/pull/3822) adding 0.2.3 diffs [@kellyselden](https://github.com/kellyselden)
- [#3384](https://github.com/ember-cli/ember-cli/pull/3384) Test powershell for appveyor builds [@stefanpenner](https://github.com/stefanpenner)
- [#3771](https://github.com/ember-cli/ember-cli/pull/3771) [ENHANCEMENT] Support custom node_module paths [@jakehow](https://github.com/jakehow)
- [#3820](https://github.com/ember-cli/ember-cli/pull/3820) [ENHANCEMENT] Change blueprint command options to type String to avoid nopt transformations [@rodyhaddad](https://github.com/rodyhaddad)
- [#3698](https://github.com/ember-cli/ember-cli/pull/3698) adding docker for linux testing/debugging [@kellyselden](https://github.com/kellyselden)
- [#3973](https://github.com/ember-cli/ember-cli/pull/3973) Config cache unc share [@stefanpenner](https://github.com/stefanpenner)
- [#3836](https://github.com/ember-cli/ember-cli/pull/3836) Suggestion: Adding test coverage to pull requests [@kellyselden](https://github.com/kellyselden)
- [#3827](https://github.com/ember-cli/ember-cli/pull/3827) [BUGFIX] Fixes availableOptions in custom blueprints [@trabus](https://github.com/trabus)
- [#3825](https://github.com/ember-cli/ember-cli/pull/3825) Exclude dist/ from addon npm publishes by default [@jayphelps](https://github.com/jayphelps)
- [#3826](https://github.com/ember-cli/ember-cli/pull/3826) [fixes #3712] rethrow errors in build task [@marcioj](https://github.com/marcioj)
- [#3978](https://github.com/ember-cli/ember-cli/pull/3978) Update broccoli-es6modules [@marcioj](https://github.com/marcioj)
- [#3882](https://github.com/ember-cli/ember-cli/pull/3882) Removes bower install command. [@willrax](https://github.com/willrax)
- [#3869](https://github.com/ember-cli/ember-cli/pull/3869) [BUGFIX] Use posix path for in-repo-addons in package.json [@trabus](https://github.com/trabus)
- [#3846](https://github.com/ember-cli/ember-cli/pull/3846) [BUGFIX] Prevent addon-import blueprint from generating if entity name is undefined [@trabus](https://github.com/trabus)
- [#3851](https://github.com/ember-cli/ember-cli/pull/3851) Use shorthand ES6 syntax for addon -> app re-exports [@jayphelps](https://github.com/jayphelps)
- [#3848](https://github.com/ember-cli/ember-cli/pull/3848) writeError now looks for filename as well as file [@wagenet](https://github.com/wagenet)
- [#3858](https://github.com/ember-cli/ember-cli/pull/3858) move github to normal dependencies to hack around: https://github.com/np... [@stefanpenner](https://github.com/stefanpenner)
- [#3856](https://github.com/ember-cli/ember-cli/pull/3856) Use shorthand ES6 re-export for addon-imports as well, which landed in #3690 [@jayphelps](https://github.com/jayphelps)
- [#3842](https://github.com/ember-cli/ember-cli/pull/3842) Add remove packages [@jonathanKingston](https://github.com/jonathanKingston)
- [#3845](https://github.com/ember-cli/ember-cli/pull/3845) [BUGFIX] Fix ability to generate blueprints (blueprint, http-mock, http-proxy, and tests) inside addons [@trabus](https://github.com/trabus)
- [#3853](https://github.com/ember-cli/ember-cli/pull/3853) Cache `node_modules` and `bower_components` in CI [@seanpdoyle](https://github.com/seanpdoyle)
- [#3994](https://github.com/ember-cli/ember-cli/pull/3994) update sane + broccoli-sane-watcher [@stefanpenner](https://github.com/stefanpenner)
- [#3949](https://github.com/ember-cli/ember-cli/pull/3949) adding a shared folder with host, and fixing git PATH [@kellyselden](https://github.com/kellyselden)
- [#3937](https://github.com/ember-cli/ember-cli/pull/3937) [BUGFIX] Merge app/styles from addons with overwrite: true. Fixes #3930. [@yapplabs](https://github.com/yapplabs)
- [#3895](https://github.com/ember-cli/ember-cli/pull/3895) [Enhancement] PhantomJS 2.0 running on travis-ci [@truenorth](https://github.com/truenorth)
- [#3921](https://github.com/ember-cli/ember-cli/pull/3921) [Enhancement] Ember-try & parallel travis-ci scenario tests for addons [@truenorth](https://github.com/truenorth)
- [#3936](https://github.com/ember-cli/ember-cli/pull/3936) Replace 'this.resource' with 'this.route' in generators [@HeroicEric](https://github.com/HeroicEric)
- [#3946](https://github.com/ember-cli/ember-cli/pull/3946) [ENHANCEMENT] Add host option to `ember test`. [@wangjohn](https://github.com/wangjohn)
- [#3909](https://github.com/ember-cli/ember-cli/pull/3909) test blueprints now use consistent, less-opinionated import style [@jayphelps](https://github.com/jayphelps)
- [#3891](https://github.com/ember-cli/ember-cli/pull/3891) Fixes problem in initializer tests generated in addons [@marcioj](https://github.com/marcioj)
- [#3889](https://github.com/ember-cli/ember-cli/pull/3889) Updating dev folder to help with debugging [@kellyselden](https://github.com/kellyselden)
- [#3916](https://github.com/ember-cli/ember-cli/pull/3916) Disable directory listings on development server [@joliss](https://github.com/joliss)
- [#3887](https://github.com/ember-cli/ember-cli/pull/3887) Bump ember router generator and allow index routes [@abuiles](https://github.com/abuiles)
- [#3915](https://github.com/ember-cli/ember-cli/pull/3915) Always create addon trees when developing an addon [@marcioj](https://github.com/marcioj)
- [#3901](https://github.com/ember-cli/ember-cli/pull/3901) bump blueprints to latest released ember [@stefanpenner](https://github.com/stefanpenner)
- [#3913](https://github.com/ember-cli/ember-cli/pull/3913) Remove podModulePrefix from app.js [@knownasilya](https://github.com/knownasilya)
- [#3945](https://github.com/ember-cli/ember-cli/pull/3945) [ENHANCEMENT] Friendly test names and descriptions [@eccegordo/feature](https://github.com/eccegordo/feature)
- [#3922](https://github.com/ember-cli/ember-cli/pull/3922) Export test output dir via ENV [@ef4](https://github.com/ef4)
- [#3919](https://github.com/ember-cli/ember-cli/pull/3919) Remove connect-restreamer. [@abuiles](https://github.com/abuiles)
- [#4021](https://github.com/ember-cli/ember-cli/pull/4021) Allow custom history location types. [@stefanpenner](https://github.com/stefanpenner)
- [#3950](https://github.com/ember-cli/ember-cli/pull/3950) allow override of os.EOL in tests [@stefanpenner](https://github.com/stefanpenner)
- [#3962](https://github.com/ember-cli/ember-cli/pull/3962) Disable any file watching done by testem [@johanneswuerbach](https://github.com/johanneswuerbach)
- [#3968](https://github.com/ember-cli/ember-cli/pull/3968) node-glob doesn’t work with windows shares… [@stefanpenner](https://github.com/stefanpenner)
- [#3951](https://github.com/ember-cli/ember-cli/pull/3951) [ENHANCEMENT] Add --directory flag to `ember new` [@HeroicEric](https://github.com/HeroicEric)
- [#3956](https://github.com/ember-cli/ember-cli/pull/3956) Bump ember-route-generator to match #3936. [@abuiles](https://github.com/abuiles)
- [#3954](https://github.com/ember-cli/ember-cli/pull/3954) [ENHANCEMENT] Generate component pods outside components folder [@trabus](https://github.com/trabus)
- [#3958](https://github.com/ember-cli/ember-cli/pull/3958) Fix indentation in `crossdomain.xml` [@arthurvr](https://github.com/arthurvr)
- [#3967](https://github.com/ember-cli/ember-cli/pull/3967) allow override of os.EOL in tests [@stefanpenner](https://github.com/stefanpenner)
- [#3959](https://github.com/ember-cli/ember-cli/pull/3959) Add `Disallow:` to robots.txt [@arthurvr](https://github.com/arthurvr)
- [#3966](https://github.com/ember-cli/ember-cli/pull/3966) increase timeouts, and use mocha’s inheriting config [@stefanpenner](https://github.com/stefanpenner)
- [#4039](https://github.com/ember-cli/ember-cli/pull/4039) Update ember-qunit to support glimmer [@knownasilya](https://github.com/knownasilya)
- [#4000](https://github.com/ember-cli/ember-cli/pull/4000) use `escape-string-regexp` module [@sindresorhus](https://github.com/sindresorhus)
- [#3975](https://github.com/ember-cli/ember-cli/pull/3975) included modules is no longer needed [@stefanpenner](https://github.com/stefanpenner)
- [#3982](https://github.com/ember-cli/ember-cli/pull/3982) Changed markdown-color blue to bright-blue to be the same on all platforms [@trabus](https://github.com/trabus)
- [#3984](https://github.com/ember-cli/ember-cli/pull/3984) Allow io.js-next in development in 'valid-platform-version' [@laiso](https://github.com/laiso)
- [#3974](https://github.com/ember-cli/ember-cli/pull/3974) Resolve sync [@stefanpenner](https://github.com/stefanpenner)
- [#3976](https://github.com/ember-cli/ember-cli/pull/3976) Relative require [@stefanpenner](https://github.com/stefanpenner)
- [#3996](https://github.com/ember-cli/ember-cli/pull/3996) Warns when npm or bower dependencies aren't installed [@marcioj](https://github.com/marcioj)
- [#4024](https://github.com/ember-cli/ember-cli/pull/4024) Appveyor: Use `run` instead of `run-script` [@knownasilya](https://github.com/knownasilya)
- [#4033](https://github.com/ember-cli/ember-cli/pull/4033) Bump ember-cli-dependency-checker to v0.1.0 [@quaertym](https://github.com/quaertym)
- [#4027](https://github.com/ember-cli/ember-cli/pull/4027) Re-order postBuild hook [@chadhietala](https://github.com/chadhietala)
- [#4008](https://github.com/ember-cli/ember-cli/pull/4008) Disable leek for `ember -v` [@twokul](https://github.com/twokul)
- [#4020](https://github.com/ember-cli/ember-cli/pull/4020) Allowed failures [@stefanpenner](https://github.com/stefanpenner)
- [#4007](https://github.com/ember-cli/ember-cli/pull/4007) Hide Python on appveyor so npm won't build native extentions [@raytiley](https://github.com/raytiley)
- [#4022](https://github.com/ember-cli/ember-cli/pull/4022) Run all tests again [@marcioj](https://github.com/marcioj)
- [#4032](https://github.com/ember-cli/ember-cli/pull/4032) Update ember-cli-qunit to v0.3.2 [@HeroicEric](https://github.com/HeroicEric)
- [#4037](https://github.com/ember-cli/ember-cli/pull/4037) Add ember-disable-proxy-controllers to app blueprint [@cibernox](https://github.com/cibernox)
- [#4046](https://github.com/ember-cli/ember-cli/pull/4046) Upgrade ember-cli-htmlbars to 0.7.6 [@teddyzeenny](https://github.com/teddyzeenny)
- [#4057](https://github.com/ember-cli/ember-cli/pull/4057) [INTERNAL] Fix tests to expect single line qunit import [@trabus](https://github.com/trabus)
- [#4058](https://github.com/ember-cli/ember-cli/pull/4058) Bump ember-cli-dependency-checker to v1.0.0 [@quaertym](https://github.com/quaertym)
- [#4059](https://github.com/ember-cli/ember-cli/pull/4059) Update Ember-data to beta 17 [@cibernox](https://github.com/cibernox)
- [#4065](https://github.com/ember-cli/ember-cli/pull/4065) Update to Ember 1.12.0. [@rwjblue](https://github.com/rwjblue)

Thank you to all who took the time to contribute!


### 0.2.3

The following changes are required if you are upgrading from the previous
version:

- Users
  + [`ember new` diff](https://github.com/kellyselden/ember-cli-output/commit/0aaabc98378600e116da0fcc5b75c1a8b00ce541)
  + Upgrade your project's ember-cli version - [docs](http://ember-cli.com/user-guide/#upgrading)
  + `ember install <addon-name>` now is the correct way to install an add-on (not `ember install:npm <addon-name>`)
  + babel has been upgraded to `5.0.0`, be sure any configuration to babel is updated accordingly
  + bundled ember is now 1.11.1
  + when existing test --server, tmp files should once again be correctly cleaned up.
- Addon Developers
  + [`ember addon` diff](https://github.com/kellyselden/ember-addon-output/commit/567f9f2db157ce835c116ffde1567cc8c709ae0c)
  + No changes required
- Core Contributors
  + No changes required
  + Code Climate was added: https://codeclimate.com/github/ember-cli/ember-cli,
    we have been making steady progress in improving our code quality and coverage.
    As new code enters the system, we should ensure we continue to improve.

#### Community Contributions

- [#3782](https://github.com/ember-cli/ember-cli/pull/3782) add OS X as a CI target for travis [@stefanpenner](https://github.com/stefanpenner)
- [#3711](https://github.com/ember-cli/ember-cli/pull/3711) adding changelog diffs [@kellyselden](https://github.com/kellyselden)
- [#3703](https://github.com/ember-cli/ember-cli/pull/3703) [ENHANCEMENT] Add testem --launch option to ember test command [@jrjohnson](https://github.com/jrjohnson)
- [#3598](https://github.com/ember-cli/ember-cli/pull/3598) [ENHANCEMENT] Replace install:addon with install, remove install:bower and install:npm [@DanielOchoa](https://github.com/DanielOchoa)
- [#3690](https://github.com/ember-cli/ember-cli/pull/3690) [ENHANCEMENT] Addon-import support for built-in blueprints [@trabus](https://github.com/trabus)
- [#3700](https://github.com/ember-cli/ember-cli/pull/3700) fixes #3613 - added path.normalize [@swelham](https://github.com/swelham)
- [#3412](https://github.com/ember-cli/ember-cli/pull/3412) Changes match application regex [@twokul](https://github.com/twokul)
- [#3789](https://github.com/ember-cli/ember-cli/pull/3789) Code Quality: ember-app.js F -> D [@kellyselden](https://github.com/kellyselden)
- [#3731](https://github.com/ember-cli/ember-cli/pull/3731) Promise cleanup [@stefanpenner](https://github.com/stefanpenner)
- [#3722](https://github.com/ember-cli/ember-cli/pull/3722) Updated included hook example [@RSSchermer](https://github.com/RSSchermer)
- [#3713](https://github.com/ember-cli/ember-cli/pull/3713) The unbundling [@stefanpenner](https://github.com/stefanpenner)
- [#3725](https://github.com/ember-cli/ember-cli/pull/3725) increase timeouts, and use mocha’s inheriting config strategy to prevent... [@stefanpenner](https://github.com/stefanpenner)
- [#3727](https://github.com/ember-cli/ember-cli/pull/3727) misc cleanup [@stefanpenner](https://github.com/stefanpenner)
- [#3794](https://github.com/ember-cli/ember-cli/pull/3794) BUGFIX fixes vars-on-top error in ESLint [@jonathanKingston](https://github.com/jonathanKingston)
- [#3759](https://github.com/ember-cli/ember-cli/pull/3759) Order bower dependencies alphabetically [@pmdarrow](https://github.com/pmdarrow)
- [#3736](https://github.com/ember-cli/ember-cli/pull/3736) [fixes #3732] configure YAM with the Project.root. [@stefanpenner](https://github.com/stefanpenner)
- [#3743](https://github.com/ember-cli/ember-cli/pull/3743) no longer bundle testem, allow it to drift along semver [@stefanpenner](https://github.com/stefanpenner)
- [#3756](https://github.com/ember-cli/ember-cli/pull/3756) adding a blueprint uninstall test [@kellyselden](https://github.com/kellyselden)
- [#3750](https://github.com/ember-cli/ember-cli/pull/3750) add developer requirements to CONTRIBUTING.md [@jakehow](https://github.com/jakehow)
- [#3748](https://github.com/ember-cli/ember-cli/pull/3748) Fix wording [@jbrown](https://github.com/jbrown)
- [#3740](https://github.com/ember-cli/ember-cli/pull/3740) Remove dead code [@IanVS](https://github.com/IanVS)
- [#3747](https://github.com/ember-cli/ember-cli/pull/3747) code quality refactor of blueprint model [@kellyselden](https://github.com/kellyselden)
- [#3755](https://github.com/ember-cli/ember-cli/pull/3755) return currentURL() rather than path, ref #3719 [@mariogintili](https://github.com/mariogintili)
- [#3800](https://github.com/ember-cli/ember-cli/pull/3800) [fixes #3799] fix jshint [@stefanpenner](https://github.com/stefanpenner)
- [#3780](https://github.com/ember-cli/ember-cli/pull/3780) Upgrade to npm 2.7.6 [@davewasmer](https://github.com/davewasmer)
- [#3775](https://github.com/ember-cli/ember-cli/pull/3775) Code quality blueprint duplicates [@kellyselden](https://github.com/kellyselden)
- [#3762](https://github.com/ember-cli/ember-cli/pull/3762) Improved serializer-test blueprint [@bmac](https://github.com/bmac)
- [#3778](https://github.com/ember-cli/ember-cli/pull/3778) bump to babel 5.0 [@stefanpenner](https://github.com/stefanpenner)
- [#3764](https://github.com/ember-cli/ember-cli/pull/3764) Version bump ember-load-initializers to handle instance initializers [@jasonmit](https://github.com/jasonmit)
- [#3769](https://github.com/ember-cli/ember-cli/pull/3769) Babel 5.0 now separates codeFrame from error.{message, stack} [@stefanpenner](https://github.com/stefanpenner)
- [#3804](https://github.com/ember-cli/ember-cli/pull/3804) increase some timeouts and prefer mocha’s inheriting timers [@stefanpenner](https://github.com/stefanpenner)
- [#3798](https://github.com/ember-cli/ember-cli/pull/3798) adding coverage badge to readme [@stefanpenner](https://github.com/stefanpenner)
- [#3781](https://github.com/ember-cli/ember-cli/pull/3781) bump to a non-vulnerable semver module [@stefanpenner](https://github.com/stefanpenner)
- [#3784](https://github.com/ember-cli/ember-cli/pull/3784) Add ember-try for addons. [@rwjblue](https://github.com/rwjblue)
- [#3795](https://github.com/ember-cli/ember-cli/pull/3795) Code Climate: adding test coverage [@kellyselden](https://github.com/kellyselden)
- [#3797](https://github.com/ember-cli/ember-cli/pull/3797) Update to ember-qunit 0.3.1. [@rwjblue](https://github.com/rwjblue)
- [#3801](https://github.com/ember-cli/ember-cli/pull/3801) moving coverage repo key to travis env variable [@kellyselden](https://github.com/kellyselden)
- [#3802](https://github.com/ember-cli/ember-cli/pull/3802) remove pre-mature process.exit when existing `ember test —server` [@stefanpenner](https://github.com/stefanpenner)
- [#3803](https://github.com/ember-cli/ember-cli/pull/3803) update testem [@stefanpenner](https://github.com/stefanpenner)
- [#3809](https://github.com/ember-cli/ember-cli/pull/3809) Fix url format of isGitRepo [@stefanpenner](https://github.com/stefanpenner)
- [#3812](https://github.com/ember-cli/ember-cli/pull/3812) update ember to 1.11.1 in the default blueprint [@stefanpenner](https://github.com/stefanpenner)

Thank you to all who took the time to contribute!

### 0.2.2

The following changes are required if you are upgrading from the previous
version:

- Users
  + [`ember new` diff](https://github.com/kellyselden/ember-cli-output/commit/1c47557e629d88ec399786bd3f06995a251e6f0f)
  + updated to ember 1.11.0
  + Upgrade your project's ember-cli version - [docs](http://ember-cli.com/user-guide/#upgrading)
  + `ember init` once again works inside an addon.
  + error live-reloading now actually works!
  + npm WARN for `makeError` and `tmpl` have been fixed
  + ember-qunit was updated from `0.2.8` -> `0.3.0`, `this.render()` in a test now no-longer returns a jQuery object.

- Addon Developers
  + [`ember addon` diff](https://github.com/kellyselden/ember-addon-output/commit/4bb6c82e5411560c6d21517755d6a2276bad9a39)
  + Addons now have `ember-disable-prototype-extensions` included by default,
    this ensures add-ons are written in a way that works regardless of the
    consumers prototype extension preference.

  + the following addon API's in has been deprecated:
    * `this.mergeTrees`       -> `require('mergeTrees');`
    * `this.Funnel`           -> `require('broccoli-funnel');`
    * `this.pickFiles`        -> `require('broccoli-funnel');`
    * `this.walkSync`         -> `require('walk-sync');`
    * `this.transpileModules` -> `require('broccoli-es6modules');`

  Rather then relying on them from ember-cli, add-ons should require them via NPM.

  + We now are using broccoli v0.15.3, which is a backwards compatible upgrade,
    but it does expose the new `rebuild` api, that will soon superseed the `read`
    api. TL;DR among other things, this paves the path to having a configurable
    tmp directory.

    We recommend broccoli-plugin authors to update as soon as they are able to.

    For more information checkout: [new rebuild api](https://github.com/broccolijs/broccoli/blob/master/docs/new-rebuild-api.md)

- Core Contributors

  + Keep being awesome!

#### Community Contributions

- [#3560](https://github.com/ember-cli/ember-cli/pull/3560) fixing the formatting from one line to two [@kellyselden](https://github.com/kellyselden)
- [#3622](https://github.com/ember-cli/ember-cli/pull/3622) [BUGFIX] Fix ember init inside an existing addon [@johanneswuerbach](https://github.com/johanneswuerbach)
- [#3469](https://github.com/ember-cli/ember-cli/pull/3469) [ENHANCEMENT] Update component-test test.js blueprint [@simonprev](https://github.com/simonprev)
- [#3565](https://github.com/ember-cli/ember-cli/pull/3565) [BUGFIX] temporarily disable podModulePrefix deprecation [@trabus](https://github.com/trabus)
- [#3601](https://github.com/ember-cli/ember-cli/pull/3601) Allow Node 0.13 in platform deprecation check. [@rwjblue](https://github.com/rwjblue)
- [#3585](https://github.com/ember-cli/ember-cli/pull/3585) [ENHANCEMENT] Add in-repo-addon generate and destroy support [@trabus](https://github.com/trabus)
- [#3674](https://github.com/ember-cli/ember-cli/pull/3674) Update nock dependency [@btecu](https://github.com/btecu)
- [#3636](https://github.com/ember-cli/ember-cli/pull/3636) [fixes #3618] we will add some acceptance tests in this area soon (rushi... [@stefanpenner](https://github.com/stefanpenner)
- [#3634](https://github.com/ember-cli/ember-cli/pull/3634) Resolves #3628 postprocessTree for styles with vendor + app [@jschilli](https://github.com/jschilli)
- [#3630](https://github.com/ember-cli/ember-cli/pull/3630) Fix minor typo's [@QuantumInformation](https://github.com/QuantumInformation)
- [#3631](https://github.com/ember-cli/ember-cli/pull/3631) [Documentation] adding new ember new and ember addon diffs [@kellyselden](https://github.com/kellyselden)
- [#3680](https://github.com/ember-cli/ember-cli/pull/3680) Updates [@stefanpenner](https://github.com/stefanpenner)
- [#3645](https://github.com/ember-cli/ember-cli/pull/3645) Add ember-disable-prototype-extensions to addons by default. [@rwjblue](https://github.com/rwjblue)
- [#3642](https://github.com/ember-cli/ember-cli/pull/3642) Check if style file with project name exists [@btecu](https://github.com/btecu)
- [#3639](https://github.com/ember-cli/ember-cli/pull/3639) Bump ember-data to beta-16.1 [@bmac](https://github.com/bmac)
- [#3682](https://github.com/ember-cli/ember-cli/pull/3682) strip ansi from babel errors for now. [@stefanpenner](https://github.com/stefanpenner)
- [#3655](https://github.com/ember-cli/ember-cli/pull/3655) Uses Ember.keys instead of Object.keys in reexport [@danmcclain](https://github.com/danmcclain)
- [#3646](https://github.com/ember-cli/ember-cli/pull/3646) Add `chai` as dependency. [@rwjblue](https://github.com/rwjblue)
- [#3647](https://github.com/ember-cli/ember-cli/pull/3647) add timeouts until we improve the mocha <-> custom runner timeout stuff [@stefanpenner](https://github.com/stefanpenner)
- [#3648](https://github.com/ember-cli/ember-cli/pull/3648) Update broccoli-sane-watcher. [@rwjblue](https://github.com/rwjblue)
- [#3691](https://github.com/ember-cli/ember-cli/pull/3691) Update Ember to 1.11.0. [@rwjblue](https://github.com/rwjblue)
- [#3675](https://github.com/ember-cli/ember-cli/pull/3675) Restore addon pick files [@stefanpenner](https://github.com/stefanpenner)
- [#3673](https://github.com/ember-cli/ember-cli/pull/3673) Update Broccoli to 0.15.3 [@joliss](https://github.com/joliss)
- [#3672](https://github.com/ember-cli/ember-cli/pull/3672) Use broccoli-funnel instead of broccoli-static-compiler [@joliss](https://github.com/joliss)
- [#3666](https://github.com/ember-cli/ember-cli/pull/3666) Tweaks [@stefanpenner](https://github.com/stefanpenner)
- [#3669](https://github.com/ember-cli/ember-cli/pull/3669) Update dependencies [@btecu](https://github.com/btecu)
- [#3677](https://github.com/ember-cli/ember-cli/pull/3677) Export return value from Router.map (closes #3676). [@abuiles](https://github.com/abuiles)
- [#3681](https://github.com/ember-cli/ember-cli/pull/3681) Deprecate funnel and pickfiles [@stefanpenner](https://github.com/stefanpenner)
- [#3692](https://github.com/ember-cli/ember-cli/pull/3692) Replace lodash-node with lodash [@btecu](https://github.com/btecu)
- [#3696](https://github.com/ember-cli/ember-cli/pull/3696) Update markdown-it and markdown-it-terminal [@stefanpenner](https://github.com/stefanpenner)
- [#3704](https://github.com/ember-cli/ember-cli/pull/3704) Live reload fix [@stefanpenner](https://github.com/stefanpenner)
- [#3705](https://github.com/ember-cli/ember-cli/pull/3705) Fix initial commit message [@xymbol](https://github.com/xymbol)

Thank you to all who took the time to contribute!

### 0.2.1

The following changes are required if you are upgrading from the previous
version:

- Users
  + [`ember new` diff](https://github.com/kellyselden/ember-cli-output/commit/e4d36aa2ce99ebb288cd596270e7b38da90f535e)
  + Upgrade your project's ember-cli version - [docs](http://ember-cli.com/user-guide/#upgrading)
  + Mostly just bug-fixes and "Nice things"
  + build errors now live-reload and correctly display build failure in the browser. [more-details](https://github.com/ember-cli/ember-cli/pull/3576)
- Addon Developers
  + [`ember addon` diff](https://github.com/kellyselden/ember-addon-output/commit/5d87ed789651b1fbecf9a30d7b82eb86e0629bd2)
  + UI is now provided to the AddonDiscovery
  + ember-cli-babel is now included in the default blueprint, this is still optional but enabled by default

#### Community Contributions

- [#3555](https://github.com/ember-cli/ember-cli/pull/3555) [BUGFIX] Generate mixin in addon/mixins when inside an addon project [@trabus](https://github.com/trabus)
- [#3476](https://github.com/ember-cli/ember-cli/pull/3476) Removes initializer mention from service generator help text [@corpulentcoffee](https://github.com/corpulentcoffee)
- [#3433](https://github.com/ember-cli/ember-cli/pull/3433) [ENHANCEMENT] Prevent addon generation in existing ember-cli project [@cbrock](https://github.com/cbrock)
- [#3463](https://github.com/ember-cli/ember-cli/pull/3463) disable visual progress effect in dumb terminals [@jesse-black](https://github.com/jesse-black)
- [#3440](https://github.com/ember-cli/ember-cli/pull/3440) Enforcing newlines in template files results in unwanted Nodes [@jclem](https://github.com/jclem)
- [#3484](https://github.com/ember-cli/ember-cli/pull/3484) Component blueprint only import layout when generated inside addon [@trabus](https://github.com/trabus)
- [#3505](https://github.com/ember-cli/ember-cli/pull/3505) Update testem to 0.7.5 [@johanneswuerbach](https://github.com/johanneswuerbach)
- [#3481](https://github.com/ember-cli/ember-cli/pull/3481) BUGFIX Fixes #3472 Check for 'usePods' instead of 'pod'. [@jankrueger](https://github.com/jankrueger)
- [#3493](https://github.com/ember-cli/ember-cli/pull/3493) Fix helper test failing by default [@kimroen](https://github.com/kimroen)
- [#3488](https://github.com/ember-cli/ember-cli/pull/3488) ENHANCEMENT: update-checker.js should use environment http_proxy if detected [@xomaczar](https://github.com/xomaczar)
- [#3483](https://github.com/ember-cli/ember-cli/pull/3483) Ensure that addons pass the `ui` into their AddonDiscovery. [@rwjblue](https://github.com/rwjblue)
- [#3501](https://github.com/ember-cli/ember-cli/pull/3501) [Enhancement] Architecture Diagram [@visheshjoshi](https://github.com/visheshjoshi)
- [#3562](https://github.com/ember-cli/ember-cli/pull/3562) dist can be watched, it really is just tmp that matters. This prevents p... [@stefanpenner](https://github.com/stefanpenner)
- [#3540](https://github.com/ember-cli/ember-cli/pull/3540) [fixes #3520, #3174] disable ES3SafeFilter if babel is present, as babel... [@stefanpenner](https://github.com/stefanpenner)
- [#3508](https://github.com/ember-cli/ember-cli/pull/3508) Update ember-cli-app-version [@btecu](https://github.com/btecu)
- [#3518](https://github.com/ember-cli/ember-cli/pull/3518) [BUGFIX] Add missing bind when server already in use [@bdvholmes](https://github.com/bdvholmes)
- [#3539](https://github.com/ember-cli/ember-cli/pull/3539) add tmp dir to npmignore [@ahmadsoe](https://github.com/ahmadsoe)
- [#3515](https://github.com/ember-cli/ember-cli/pull/3515) [BUGFIX] Fixes nested component generation in addons with correct relative path for template import [@trabus](https://github.com/trabus)
- [#3517](https://github.com/ember-cli/ember-cli/pull/3517) Use node 0.12 on Windows CI [@johanneswuerbach](https://github.com/johanneswuerbach)
- [#3535](https://github.com/ember-cli/ember-cli/pull/3535) Update ADDON_HOOKS.md [@ahmadsoe](https://github.com/ahmadsoe)
- [#3533](https://github.com/ember-cli/ember-cli/pull/3533) [BUGFIX] Replace marked with markdown-it [@trabus](https://github.com/trabus)
- [#3583](https://github.com/ember-cli/ember-cli/pull/3583) Updated license copyright date range [@jayphelps](https://github.com/jayphelps)
- [#3546](https://github.com/ember-cli/ember-cli/pull/3546) [ENHANCEMENT] Add podModulePrefix deprecation for generate and destroy commands [@trabus](https://github.com/trabus)
- [#3544](https://github.com/ember-cli/ember-cli/pull/3544) Add links with watchman info to cli output [@felixbuenemann](https://github.com/felixbuenemann)
- [#3545](https://github.com/ember-cli/ember-cli/pull/3545) [BUGFIX] Ensure `package.json` `main` entry point is used for addon lookup. [@rwjblue](https://github.com/rwjblue)
- [#3541](https://github.com/ember-cli/ember-cli/pull/3541) [fixes #3520, #3174] bump es3-safe-recast [@stefanpenner](https://github.com/stefanpenner)
- [#3594](https://github.com/ember-cli/ember-cli/pull/3594) fix broken link [@kellyselden](https://github.com/kellyselden)
- [#3564](https://github.com/ember-cli/ember-cli/pull/3564) Added babel to addons package.json dependencies by default [@jayphelps](https://github.com/jayphelps)
- [#3559](https://github.com/ember-cli/ember-cli/pull/3559) [Documentation] add ref to ember-cli-output and ember-addon-output [@kellyselden](https://github.com/kellyselden)
- [#3571](https://github.com/ember-cli/ember-cli/pull/3571) [BREAKING ENHANCEMENT] Update ember-cli-content-security-policy to v0.4.0 [@sir-dunxalot/enhancement](https://github.com/sir-dunxalot/enhancement)
- [#3572](https://github.com/ember-cli/ember-cli/pull/3572) Specify node version (0.12) for CI [@quaertym](https://github.com/quaertym)
- [#3576](https://github.com/ember-cli/ember-cli/pull/3576) ensure a build-failure is “live-reloaded” to the user. [@stefanpenner](https://github.com/stefanpenner)
- [#3578](https://github.com/ember-cli/ember-cli/pull/3578) Teaches updateChecker about dev builds [@twokul](https://github.com/twokul)
- [#3579](https://github.com/ember-cli/ember-cli/pull/3579) allow for ./server to export express app [@calvinmetcalf](https://github.com/calvinmetcalf)
- [#3581](https://github.com/ember-cli/ember-cli/pull/3581) Resolves #3534 - addon postprocessTrees for styles [@jschilli](https://github.com/jschilli)
- [#3593](https://github.com/ember-cli/ember-cli/pull/3593) add command uninstall:npm [@kellyselden](https://github.com/kellyselden)
- [#3604](https://github.com/ember-cli/ember-cli/pull/3604) Testem update [@johanneswuerbach](https://github.com/johanneswuerbach)
- [#3611](https://github.com/ember-cli/ember-cli/pull/3611) Bump ember-data to beta-16 [@bmac](https://github.com/bmac)

Thank you to all who took the time to contribute!

### 0.2.0

#### Addon Formatting

Support for addon's without an entry point script (either `index.js` by default or the script specified by ember-addon main in the addon's `package.json`
has been removed. An addon must have at least the following:

```javascript
module.exports = {
  name: "addons-name-here"
};
```

This should *not* pose a problem for the vast majority of addons.

#### Addon Nesting

This release updates the way that addons can be nested, and contains some breaking changes in non-default addon configurations.

Prior versions of Ember CLI maintained a flat addon structure, so that all addons (of any depth) would be added to the consuming
application. This has led to many issues, like the inability to use preprocessors (i.e. ember-cli-htmlbars, ember-cli-sass, etc)
in nested addons.

For the majority of apps, the update from 0.1.15 to 0.2.0 is non-breaking and should not cause significant concern.

For addon creators, make sure to update to use the `setupPreprocessorRegistry` hook (documented [here](https://github.com/ember-cli/ember-cli/blob/master/ADDON_HOOKS.md))
if you need to add a preprocessor to the registry.  You can review the update process in
[ember-cli-htmlbars#38](https://github.com/ember-cli/ember-cli-htmlbars/pull/38) or [ember-cli-coffeescript#60](https://github.com/kimroen/ember-cli-coffeescript/pull/60)
which show how to maintain support for both 0.1.x and 0.2.0 in an addon.

The following changes are required if you are upgrading from the previous version:

- Users
  + [`ember new` diff](https://github.com/kellyselden/ember-cli-output/commit/d3080cd44b2b62cef45e7f723c18c862b7789f9d)
  + Upgrade your project's ember-cli version - [docs](http://ember-cli.com/user-guide/#upgrading)
  + The 6to5 project has been renamed to Babel.  See [the blog post](http://babeljs.io/blog/2015/02/15/not-born-to-die/) for more details.
  + The default blueprint has been updated to work with Ember 1.10 by default.
  + Update the following packages in your `package.json`:
    * Remove `broccoli-ember-hbs-template-compiler`. Uninstall with `npm uninstall --save-dev broccoli-ember-hbs-template-compiler`.
    * Remove `ember-cli-6to5`. Uninstall with `npm uninstall --save-dev ember-cli-6to5`.
    * Add `ember-cli-babel`. Install with `npm install --save-dev ember-cli-babel`.
    * Add `ember-cli-htmlbars`. Install with `npm install --save-dev ember-cli-htmlbars`.
    * Updated `ember-cli-qunit` to 0.3.9.  Install with `npm install --save-dev ember-cli-qunit@0.3.9`.
    * Updated `ember-data` to 1.0.0-beta.15. Install with `npm install --save-dev ember-data@1.0.0-beta.15`.
    * Updated `ember-cli-dependency-checker` to 0.0.8. Install with `npm install --save-dev ember-cli-dependency-checker@0.0.8`.
    * Updated `ember-cli-app-version` to 0.3.2. Install with `npm install --save-dev ember-cli-app-version@0.3.2`.
  + Update the following packages in your `bower.json`:
    * Removed `handlebars`. Uninstall with `bower uninstall --save handlebars`.
    * Updated `ember` to 1.10.0. Install with `bower install --save ember#1.10.0`.
    * Updated `ember-data` to 1.0.0-beta.15. Install with `bower install --save ember-data#1.0.0-beta.15`.
    * Updated `ember-cli-test-loader` to 0.1.3.  Install with `bower install --save ember-cli-test-loader#0.1.3`.
    * Updated `ember-resolver` to 0.1.12. Install with `bower install --save ember-resolver`.
    * Updated `loader.js` to 3.2.0.
- Addon Developers
  + [`ember addon` diff](https://github.com/kellyselden/ember-addon-output/commit/c78af207563593e5cb33a9a79d5d249cb134c1f9)
  + Usage of the `included` hook to add items to the `registry` will need to be refactored to use the newly added `setupPreprocessorRegistry` hook instead.
- Core Contributors
  + No changes required

#### Community Contributions

- [#3246](https://github.com/ember-cli/ember-cli/pull/3246) [ENHANCEMENT] Update the service blueprint to use `Ember.Service` (and remove usage of an initializer). [@ohcibi](https://github.com/ohcibi)
- [#3054](https://github.com/ember-cli/ember-cli/pull/3054) [ENHANCEMENT] Updated `loader.js` to the latest version. [@stefanpenner](https://github.com/stefanpenner)
- [#3216](https://github.com/ember-cli/ember-cli/pull/3216) [BUGFIX] Do not default to development asset [@martndemus](https://github.com/martndemus)
- [#3237](https://github.com/ember-cli/ember-cli/pull/3237) [BUGFIX] Blueprint templates with undefined variables should fallback to raw text [@davewasmer](https://github.com/davewasmer)
- [#3288](https://github.com/ember-cli/ember-cli/pull/3288) [ENHANCEMENT] Override default port with `PORT` env var [@knownasilya](https://github.com/knownasilya)
- [#3158](https://github.com/ember-cli/ember-cli/pull/3158) [INTERNAL] add more steps to release.md [@raytiley](https://github.com/raytiley)
- [#3160](https://github.com/ember-cli/ember-cli/pull/3160) [BUGFIX] Don't override the request's path [@dmathieu](https://github.com/dmathieu)
- [#3367](https://github.com/ember-cli/ember-cli/pull/3367) [ENHANCEMENT] Prevent spotlight from indexing `tmp`. [@stefanpenner](https://github.com/stefanpenner)
- [#3336](https://github.com/ember-cli/ember-cli/pull/3336) [ENHANCEMENT] Nested addons should be overrideable from parent. [@rwjblue](https://github.com/rwjblue)
- [#3335](https://github.com/ember-cli/ember-cli/pull/3335) [ENHANCEMENT] Allow shared nested addons to be properly discovered. [@rwjblue](https://github.com/rwjblue)
- [#3312](https://github.com/ember-cli/ember-cli/pull/3312) [BUGFIX] ADDON_HOOKS.md - fixed broken and outdated links [@leandrocp](https://github.com/leandrocp)
- [#3326](https://github.com/ember-cli/ember-cli/pull/3326) [ENHANCEMENT] Print deprecation warning for Node 0.10. [@rwjblue](https://github.com/rwjblue)
- [#3317](https://github.com/ember-cli/ember-cli/pull/3317) [ENHANCEMENT] Remove express & glob from default app package.json. [@rwjblue](https://github.com/rwjblue)
- [#3383](https://github.com/ember-cli/ember-cli/pull/3383) [ENHANCEMENT] Use Ember.HTMLBars by default in new helpers. [@maxwerr](https://github.com/maxwerr)
- [#3355](https://github.com/ember-cli/ember-cli/pull/3355) [ENHANCEMENT] Add `ui` to `Project` and `Addon` instances. [@rwjblue](https://github.com/rwjblue)
- [#3341](https://github.com/ember-cli/ember-cli/pull/3341) [ENHANCEMENT] Improve blueprint help output method (markdown support) [@trabus](https://github.com/trabus)
- [#3349](https://github.com/ember-cli/ember-cli/pull/3349) [BUGFIX] Allow deprecated lookup of invalid packages. [@rwjblue](https://github.com/rwjblue)
- [#3353](https://github.com/ember-cli/ember-cli/pull/3353) [BUGFIX] Allow generated acceptance tests to be in directories [@koriroys](https://github.com/koriroys)
- [#3345](https://github.com/ember-cli/ember-cli/pull/3345) [ENHANCEMENT] Check if blueprint exists before printing help [@trabus](https://github.com/trabus)
- [#3338](https://github.com/ember-cli/ember-cli/pull/3338) [ENHANCEMENT] Update resolver to 0.1.12 [@teddyzeenny](https://github.com/teddyzeenny)
- [#3401](https://github.com/ember-cli/ember-cli/pull/3401) [BUGFIX] Fixes accidental global Error object pollution. [@stefanpenner](https://github.com/stefanpenner)
- [#3363](https://github.com/ember-cli/ember-cli/pull/3363) [ENHANCEMENT] Bump ember-cli-dependency-checker to v0.0.8 [@quaertym](https://github.com/quaertym)
- [#3358](https://github.com/ember-cli/ember-cli/pull/3358) [ENHANCEMENT] CI=true puts the UI into `silent` writeLevel [@stefanpenner](https://github.com/stefanpenner)
- [#3361](https://github.com/ember-cli/ember-cli/pull/3361) [ENHANCEMENT] Update `loader.js` to 3.0.2 [@stefanpenner](https://github.com/stefanpenner)
- [#3356](https://github.com/ember-cli/ember-cli/pull/3356) [ENHANCEMENT] Generate blueprint inside addon generates into addon folder with re-export in app folder [@trabus](https://github.com/trabus)
- [#3378](https://github.com/ember-cli/ember-cli/pull/3378) [ENHANCEMENT] Only generate JSHint warnings for the addon being developed [@teddyzeenny](https://github.com/teddyzeenny)
- [#3375](https://github.com/ember-cli/ember-cli/pull/3375) [ENHANCEMENT] JSHint addon before preprocessing the JS [@teddyzeenny](https://github.com/teddyzeenny)
- [#3373](https://github.com/ember-cli/ember-cli/pull/3373) [ENHANCEMENT] Provide a helpful error when an addon does not have a template compiler. [@rwjblue](https://github.com/rwjblue)
- [#3386](https://github.com/ember-cli/ember-cli/pull/3386) [ENHANCEMENT] Display localhost in console instead of 0.0.0.0. [@rwjblue](https://github.com/rwjblue)
- [#3391](https://github.com/ember-cli/ember-cli/pull/3391) [ENHANCEMENT] Update ember-cli-qunit to 0.3.9. [@rwjblue](https://github.com/rwjblue)
- [#3410](https://github.com/ember-cli/ember-cli/pull/3410) [ENHANCEMENT] Use correct bound helper params for HTMLBars [@jbrown](https://github.com/jbrown)
- [#3428](https://github.com/ember-cli/ember-cli/pull/3428) [BUGFIX] Lock glob and rimraf to prevent EEXISTS errors. [@raytiley](https://github.com/raytiley)
- [#3435](https://github.com/ember-cli/ember-cli/pull/3435) [ENHANCEMENT] Update bundled npm [@stefanpenner](https://github.com/stefanpenner)
- [#3436](https://github.com/ember-cli/ember-cli/pull/3436) [ENHANCEMENT] Update Broccoli to 0.13.6 to provide errors on new API. [@rwjblue](https://github.com/rwjblue)
- [#3438](https://github.com/ember-cli/ember-cli/pull/3438) [BUGFIX] Ensure nested addon registry matches addon order. [@rwjblue](https://github.com/rwjblue)
- [#3456](https://github.com/ember-cli/ember-cli/pull/3456) [BUGFIX] Update ember-cli-app-version to 0.3.2 [@taras](https://github.com/taras)

Thank you to all who took the time to contribute!

### 0.2.0-beta.1

This release updates the way that addons can be nested, and contains some breaking changes in non-default addon configurations.

Prior versions of Ember CLI maintained a flat addon structure, so that all addons (of any depth) would be added to the consuming
application. This has led to many issues, like the inability to use preprocessors (i.e. ember-cli-htmlbars, ember-cli-sass, etc)
in nested addons.

For the majority of apps, the update from 0.1.15 to 0.2.0 is non-breaking and should not cause significant concern.

For addon creators, make sure to update to use the `setupPreprocessorRegistry` hook (documented [here](https://github.com/ember-cli/ember-cli/blob/master/ADDON_HOOKS.md))
if you need to add a preprocessor to the registry.  You can review the update process in
[ember-cli-htmlbars#38](https://github.com/ember-cli/ember-cli-htmlbars/pull/38) or [ember-cli-coffeescript#60](https://github.com/kimroen/ember-cli-coffeescript/pull/60)
which show how to maintain support for both 0.1.x and 0.2.0 in an addon.

The following changes are required if you are upgrading from the previous version:

- Users
  + [`ember new` diff](https://github.com/kellyselden/ember-cli-output/commit/d717009d95d75cee1800e8ba9f52c24d117acb12)
  + Upgrade your project's ember-cli version - [docs](http://ember-cli.com/user-guide/#upgrading)
  + The 6to5 project has been renamed to Babel.  See [the blog post](http://babeljs.io/blog/2015/02/15/not-born-to-die/) for more details.
  + The default blueprint has been updated to work with Ember 1.10 by default.
  + Update the following packages in your `package.json`:
    * Remove `broccoli-ember-hbs-template-compiler`. Uninstall with `npm uninstall --save-dev broccoli-ember-hbs-template-compiler`.
    * Remove `ember-cli-6to5`. Uninstall with `npm uninstall --save-dev ember-cli-6to5`.
    * Add `ember-cli-babel`. Install with `npm install --save-dev ember-cli-babel`.
    * Add `ember-cli-htmlbars`. Install with `npm install --save-dev ember-cli-htmlbars`.
    * Updated `ember-cli-qunit` to 0.3.8.  Install with `npm install --save-dev ember-cli-qunit@0.3.8`.
    * Updated `ember-data` to 1.0.0-beta.15. Install with `npm install --save-dev ember-data@1.0.0-beta.15`.
  + Update the following packages in your `bower.json`:
    * Removed `handlebars`. Uninstall with `bower uninstall --save handlebars`.
    * Updated `ember` to 1.10.0. Install with `bower install --save ember#1.10.0`.
    * Updated `ember-data` to 1.0.0-beta.15. Install with `bower install --save ember-data#1.0.0-beta.15`.
    * Updated `ember-cli-test-loader` to 0.1.3.  Install with `bower install --save ember-cli-test-loader#0.1.3`.
- Addon Developers
  + [`ember addon` diff](https://github.com/kellyselden/ember-addon-output/commit/c7e8a2a97ab5d508ea3f586bc97fedffa5763a75)
  + Usage of the `included` hook to add items to the `registry` will need to be refactored to use the newly added `setupPreprocessorRegistry` hook instead.
- Core Contributors
  + No changes required

#### Community Contributions

- [#3166](https://github.com/ember-cli/ember-cli/pull/3166) [BREAKING ENHANCEMENT] Addon discovery and isolation [@lukemelia](https://github.com/lukemelia) / [@chrislopresto](https://github.com/chrislopresto) / [@rwjblue](https://github.com/rwjblue)
- [#3285](https://github.com/ember-cli/ember-cli/pull/3285) [INTERNAL ENHANCEMENT] Update to Testem 0.7 [@johanneswuerbach](https://github.com/johanneswuerbach)
- [#3295](https://github.com/ember-cli/ember-cli/pull/3295) [ENHANCEMENT] Update ember-data to 1.0.0-beta.15 [@bmac](https://github.com/bmac)
- [#3297](https://github.com/ember-cli/ember-cli/pull/3297) [ENHANCEMENT] Use ember-cli-babel instead of ember-cli-6to5 [@fivetanley](https://github.com/fivetanley)
- [#3298](https://github.com/ember-cli/ember-cli/pull/3298) [BUGFIX] Update ember-cli-qunit to v0.3.8. [@rwjblue](https://github.com/rwjblue)
- [#3301](https://github.com/ember-cli/ember-cli/pull/3301) [BUGFIX] Only add Handlebars to `vendor.js` if present in `bower.json`. [@rwjblue](https://github.com/rwjblue)

Thank you to all who took the time to contribute!

### 0.1.15

This release fixes a regression in 0.1.13. See [#3271](https://github.com/ember-cli/ember-cli/issues/3271) for details.

The following changes are required if you are upgrading from the previous version:

- Users
  + [`ember new` diff](https://github.com/kellyselden/ember-cli-output/commit/1f0bc0414b460da9c924e7e750d7bc5639b62f42)
  + Upgrade your project's ember-cli version - [docs](http://ember-cli.com/user-guide/#upgrading)
- Addon Developers
  + [`ember addon` diff](https://github.com/kellyselden/ember-addon-output/commit/0ba9b5980684c48c063a3d320914db90498f684a)
  + No changes required
- Core Contributors
  + No changes required

- [#3271](https://github.com/ember-cli/ember-cli/pull/3271) [HOTFIX] Update broccoli-funnel to v0.2.2.  [@rwjblue](https://github.com/rwjblue)


### 0.1.14

This release fixes a regression in 0.1.13. See [#3267](https://github.com/ember-cli/ember-cli/issues/3267) for details.

The following changes are required if you are upgrading from the previous version:

- Users
  + [`ember new` diff](https://github.com/kellyselden/ember-cli-output/commit/1f5c865c5979d35f1aac72d00f97bda86864667f)
  + Upgrade your project's ember-cli version - [docs](http://ember-cli.com/user-guide/#upgrading)
- Addon Developers
  + [`ember addon` diff](https://github.com/kellyselden/ember-addon-output/commit/cec7a598854db05f9190ebb6ef68d570592b8e6e)
  + No changes required
- Core Contributors
  + No changes required

- [#3267](https://github.com/ember-cli/ember-cli/pull/3267) [HOTFIX] Ensure reexports work to not cause an error on rebuild. [@rwjblue](https://github.com/rwjblue)


### 0.1.13

The following changes are required if you are upgrading from the previous version:

- Users
  + [`ember new` diff](https://github.com/kellyselden/ember-cli-output/commit/15a28d18f13b68d32b635535b168d1aa7c3f6d4d)
  + Upgrade your project's ember-cli version - [docs](http://ember-cli.com/user-guide/#upgrading)
  + Update the following packages in your `package.json`:
    * Updated `ember-cli-qunit` to 0.3.7.  Install with `npm install --save-dev ember-cli-qunit@0.3.7`.
    * Updated `ember-data` to 1.0.0-beta.14.1. Install with `npm install --save-dev ember-data@1.0.0-beta.14.1`.
    * Updated `ember-export-application-global` to 1.0.2. Install with `npm install --save-dev ember-export-application-global@^1.0.2`.
  + Update the following packages in your `bower.json`:
    * Updated `ember-data` to 1.0.0-beta.14.1. Install with `bower install --save ember-data#1.0.0-beta.14.1`.
    * Updated `ember-cli-test-loader` to 0.1.1.  Install with `bower install --save ember-cli-test-loader#0.1.1`.
    * Updated `ember-qunit` to 0.2.8. Install with `bower install --save ember-qunit#0.2.8`. Please review [Ember QUnit 0.2.x](http://reefpoints.dockyard.com/2015/02/06/ember-qunit-0-2.html) for background and impact.
    * Updated `ember-qunit-notifications` to 0.0.7. Install with `bower install --save ember-qunit-notifications#0.0.7`.
- Addon Developers
  + [`ember addon` diff](https://github.com/kellyselden/ember-addon-output/commit/8c1a672e0ccf0fe3c8f709191ff130cd20abb03e)
  + No changes required
- Core Contributors
  + No changes required

#### Community Contributions

- [#3218](https://github.com/ember-cli/ember-cli/pull/3218) [ENHANCEMENT] Add JS context {{content-for}} hooks. This allows addons to inject things into `vendor.js`/`my-app-name.js` without violating CSP or having to do crazy hacks. [@rwjblue](https://github.com/rwjblue)
- [#3156](https://github.com/ember-cli/ember-cli/pull/3156) [BUGFIX] Serve static files from `/test` if they exist. [@trek](https://github.com/trek)
- [#3155](https://github.com/ember-cli/ember-cli/pull/3155) [BUGFIX] Guard against rawArgs being `undefined` [@chadhietala](https://github.com/chadhietala)
- [#3183](https://github.com/ember-cli/ember-cli/pull/3183) [BUGFIX] Use recent Esperanto update to allow ES3 safe output. [@rwjblue](https://github.com/rwjblue)
- [#3170](https://github.com/ember-cli/ember-cli/pull/3170) / [#3184](https://github.com/ember-cli/ember-cli/pull/3184) [#3255](https://github.com/ember-cli/ember-cli/pull/3255) [ENHANCEMENT] Update ember-qunit to 0.2.8. [@rwjblue](https://github.com/rwjblue) / [@jbrown](https://github.com/jbrown)
- [#3165](https://github.com/ember-cli/ember-cli/pull/3165) [BUGFIX] Fix `npm install --save-dev` ordering of default `package.json`. [@kellyselden](https://github.com/kellyselden)
- [#3164](https://github.com/ember-cli/ember-cli/pull/3164) [ENHANCEMENT] Enable asynchronous `Addon.prototype.serverMiddleware` hooks by returning a promise from the hook. [@taras](https://github.com/taras)
- [#3182](https://github.com/ember-cli/ember-cli/pull/3182) [INTERNAL ENHANCEMENT] Update `ember-router-generator` to ensure routes are injected into `router.js` with single quotes. [@abuiles](https://github.com/abuiles)
- [#3232](https://github.com/ember-cli/ember-cli/pull/3232) / [#3212](https://github.com/ember-cli/ember-cli/pull/3212) / [#3243](https://github.com/ember-cli/ember-cli/pull/3243) [INTERNAL ENHANCEMENT] Update testem to 0.6.39. [@joostdevries](https://github.com/joostdevries) / [@johanneswuerbach](https://github.com/johanneswuerbach)
- [#3203](https://github.com/ember-cli/ember-cli/pull/3203) / [#3252](https://github.com/ember-cli/ember-cli/pull/3252) [INTERNAL ENHANCEMENT] Bump broccoli-es6modules to v0.5.0. [@rwjblue](https://github.com/rwjblue)
- [#3197](https://github.com/ember-cli/ember-cli/pull/3197) [ENHANCEMENT] Update test blueprints to use [QUnit 2.0 compatible](http://qunitjs.com/upgrade-guide-2.x/) output. [@rwjblue](https://github.com/rwjblue)
- [#3199](https://github.com/ember-cli/ember-cli/pull/3199) [ENHANCEMENT] Provide locals to `Blueprint.prototype.beforeInstall`/`Blueprint.prototype.beforeUninstall` hooks. [@mattmarcum](https://github.com/mattmarcum)
- [#3188](https://github.com/ember-cli/ember-cli/pull/3188) [ENHANCEMENT] Update Ember Data version to 1.0.0-beta.14.1. [@abuiles](https://github.com/abuiles)
- [#3245](https://github.com/ember-cli/ember-cli/pull/3245) [ENHANCEMENT] Update ember-cli-qunit to v0.3.7. [@rwjblue](https://github.com/rwjblue)
- [#3231](https://github.com/ember-cli/ember-cli/pull/3231) [INTERNAL ENHANCEMENT] Remove extra Addon build steps. [@rwjblue](https://github.com/rwjblue)
- [#3236](https://github.com/ember-cli/ember-cli/pull/3236) [INTERNAL ENHANCEMENT] Remove module transpilation from Addon model. [@rwjblue](https://github.com/rwjblue)
- [#3242](https://github.com/ember-cli/ember-cli/pull/3242) [DOCS] Add `isDevelopingAddon` to `ADDON_HOOKS.md`. [@matthiasleitner](https://github.com/matthiasleitner)
- [#3244](https://github.com/ember-cli/ember-cli/pull/3244) [BUGFIX] Ensure that Blueprints are returned in a consistent order when looking them up. [@nathanpalmer](https://github.com/nathanpalmer)
- [#3251](https://github.com/ember-cli/ember-cli/pull/3251) Update ember-export-application-global to v1.0.2. [@rwjblue](https://github.com/rwjblue)
- [#3167](https://github.com/ember-cli/ember-cli/pull/3167) [ENHANCEMENT]`usePodsByDefault` in app config deprecated in favor of `usePods` in .ember-cli [@trabus](https://github.com/trabus)
- [#3260](https://github.com/ember-cli/ember-cli/pull/3260) [BUGFIX] Ensure newly generated project has an `app/styles/app.css` file (prevents a 404 on a newly generated project). [@rwjblue](https://github.com/rwjblue)

Thank you to all who took the time to contribute!

### 0.1.12

The following changes are required if you are upgrading from the previous version:

- Users
  + [`ember new` diff](https://github.com/kellyselden/ember-cli-output/commit/a9bbe9c3cebc9768bf3e239ae8b2e5b5387335bf)
  + Upgrade your project's ember-cli version - [docs](http://ember-cli.com/user-guide/#upgrading)
  + `package.json` changes:
    + Update `ember-cli-qunit` to 0.3.1.
    + Update `ember-cli-app-version` to 0.3.1.
- Addon Developers
  + [`ember addon` diff](https://github.com/kellyselden/ember-addon-output/commit/fb04f954b345a1f5a1d891b64d7a596b2f566a57)
  + No changes required
- Core Contributors
  + No changes required

#### Community Contributions

- [#3118](https://github.com/ember-cli/ember-cli/pull/3118) [BUGFIX] Fix conflicting aliases. The `serve` command `host` alias is now `H` [@taddeimania](https://github.com/taddeimania)
- [#3130](https://github.com/ember-cli/ember-cli/pull/3130) [ENHANCEMENT] Tomster looks fabulous without breaking `ember new`[@johnnyshields](https://github.com/johnnyshields)
- [#3132](https://github.com/ember-cli/ember-cli/pull/3132) [BUGFIX] Update ember-cli-qunit to v0.3.1. Fixes `tests/.jshintrc` being used instead of app `.jshintrc`. [@rwjblue](https://github.com/rwjblue)
- [#3133](https://github.com/ember-cli/ember-cli/pull/3133) [BUGFIX] Fix analytics being disabled by default. Users can opt out of anylytics with `--disable-analytics` [@stefanpenner](https://github.com/stefanpenner)
- [#3153](https://github.com/ember-cli/ember-cli/pull/3153) [ENHANCEMENT]  Remove deafult css from `app/styles/app.css` [@mattjmorrison](https://github.com/mattjmorrison)
- [#3132](https://github.com/ember-cli/ember-cli/pull/3157) [BUGFIX] Ensure `ember test --environment=production` runs JSHint. [@rwjblue](https://github.com/rwjblue)

Thank you to all who took the time to contribute!


### 0.1.11

* [`ember new` diff](https://github.com/kellyselden/ember-cli-output/commit/1f0fe5089efd1a28be810f261d6cd17a342fce7b)
* [`ember addon` diff](https://github.com/kellyselden/ember-addon-output/commit/52c9eca14e3d498786fc93a17e08a92688cd43a5)
* [#3126](https://github.com/ember-cli/ember-cli/pull/3126) hot-fix tomster ` -> ., prevents breaking the initial git commit

### 0.1.10

The following changes are required if you are upgrading from the previous version:

- Users
  + [`ember new` diff](https://github.com/kellyselden/ember-cli-output/commit/bc9e076e0bb2c00f183e479bf025cdce84eeca1a)
  + Upgrade your project's ember-cli version - [docs](http://ember-cli.com/user-guide/#upgrading)
  + `package.json` changes:
    + Add `ember-cli-app-version` at 0.3.0.
    + Add `ember-cli-uglify` at 1.0.1.
    + Update `ember-cli-qunit` to 0.3.0.
    + Update `ember-cli-6to5` to 3.0.0.
  + `bower.json` changes:
    + Update `ember-cli-test-loader` to 0.1.0.
- Addon Developers
  + [`ember addon` diff](https://github.com/kellyselden/ember-addon-output/commit/88b8bf1f22e47298cd79b91bf2ccc6e054d5354b)
  + No changes required
- Core Contributors
  + No changes required

#### Community Contributions

- [#2970](https://github.com/ember-cli/ember-cli/pull/2970) [ENHANCEMENT] - Added ember-cli-app-version to app blueprint - Close 2524 [@taras](https://github.com/taras)
- [#3086](https://github.com/ember-cli/ember-cli/pull/3086) [BUGFIX] Ensure that addon test-support trees are not JSHinted in the app. [@rwjblue](https://github.com/rwjblue)
- [#3085](https://github.com/ember-cli/ember-cli/pull/3085) [ENHANCEMENT] Better ASCII art [@johnnyshields](https://github.com/johnnyshields)
- [#3084](https://github.com/ember-cli/ember-cli/pull/3084) [ENHANCEMENT] Add `ember b` as `ember build` command alias. [@cbrock](https://github.com/cbrock)
- [#3092](https://github.com/ember-cli/ember-cli/pull/3092) [BUGFIX] Fix issues with running ember-cli in iojs. [@stefanpenner](https://github.com/stefanpenner)
- [#3096](https://github.com/ember-cli/ember-cli/pull/3096) [BUGFIX] Ensure that `ember g resource` uses custom blueprints (i.e. ember-cli-coffeescript or ember-cli-mocha) properly.  [@jluckyiv](https://github.com/jluckyiv)
- [#3106](https://github.com/ember-cli/ember-cli/pull/3106) [BUGFIX] Fixes file stat related crashes (i.e. using Sublime Text with atomic save enabled). [@raytiley](https://github.com/raytiley)
- [#3114](https://github.com/ember-cli/ember-cli/pull/3114) [BUGFIX] Update version of ES2015 module transpiler (Esperanto). Fixes many transpilation issues (including shadowed declarations and re-exports). [@rwjblue](https://github.com/rwjblue)
- [#3116](https://github.com/ember-cli/ember-cli/pull/3116) [Bugfix] Ensure that files starting with `app/styles*` and `app/templates*` are still available in the app tree. [@stefanpenner](https://github.com/stefanpenner)
- [#3119](https://github.com/ember-cli/ember-cli/pull/3110) [ENHANCEMENT] Update ember-cli-qunit to 0.2.0. [@rwjblue](https://github.com/rwjblue)
- [#3117](https://github.com/ember-cli/ember-cli/pull/3117) [ENHANCEMENT] Replace builtin minification with ember-cli-uglify [@jkarsrud](https://github.com/jkarsrud)
- [#3119](https://github.com/ember-cli/ember-cli/pull/3119) & [#3121](https://github.com/ember-cli/ember-cli/pull/3121) [ENHANCEMENT] Update ember-cli-qunit to v0.3.0. [@rwjblue](https://github.com/rwjblue)
- [#3122](https://github.com/ember-cli/ember-cli/pull/3122) [ENHANCEMENT] Make linting pluggable. [@ef4](https://github.com/ef4)
- [#3123](https://github.com/ember-cli/ember-cli/pull/3123) [ENHANCEMENT] Update ember-cli-6to5 to v3.0.0. [@stefanpenner](https://github.com/stefanpenner)


Thank you to all who took the time to contribute!

### 0.1.9

This release fixes a regression in 0.1.8. See [#3075](https://github.com/ember-cli/ember-cli/issues/3075) for details.

The following changes are required if you are upgrading from the previous version:

- Users
  + [`ember new` diff](https://github.com/kellyselden/ember-cli-output/commit/2275ca51593bae2f6fa91568869f36cd84c264c4)
  + Upgrade your project's ember-cli version - [docs](http://ember-cli.com/user-guide/#upgrading)
- Addon Developers
  + [`ember addon` diff](https://github.com/kellyselden/ember-addon-output/commit/d41dcf806a55056a5591dd4e81d712988be1e22f)
  + No changes required
- Core Contributors
  + No changes required

#### Community Contributions

- [#3077](https://github.com/ember-cli/ember-cli/pull/3077) [BUGFIX] Fix error `Cannot call method 'bind' of undefined` [@stefanpenner](https://github.com/stefanpenner)

Thank you to all who took the time to contribute!

### 0.1.8

The following changes are required if you are upgrading from the previous version:

- Users
  + [`ember new` diff](https://github.com/kellyselden/ember-cli-output/commit/ed4f5bcbff0641dba8eca8fe3a3ab96f1347a7cf)
  + Upgrade your project's ember-cli version - [docs](http://ember-cli.com/user-guide/#upgrading)
- Addon Developers
  + [`ember addon` diff](https://github.com/kellyselden/ember-addon-output/commit/237c74c0b5972c8ee1ef9b427809aaf93c53db6a)
  + No changes required
- Core Contributors
  + No changes required

#### Community Contributions

- [#3072](https://github.com/ember-cli/ember-cli/pull/3072) [BUGFIX] Update to app blueprint to use QUnit 1.17.1 [@rwjblue](https://github.com/rwjblue)
- [#3069](https://github.com/ember-cli/ember-cli/pull/3069) [BUGFIX] Fix style preprocessors for included addons [@pzuraq](https://github.com/pzuraq)
- [#3068](https://github.com/ember-cli/ember-cli/pull/3068) [ENHANCEMENT] Hide passed tests by default [@rwjblue](https://github.com/rwjblue)
- [#3036](https://github.com/ember-cli/ember-cli/pull/3036) [BUGFIX] Fix platform dependent path separator [@KarimBaaba](https://github.com/KarimBaaba)
- [#2754](https://github.com/ember-cli/ember-cli/pull/2754) [FEATURE] Allow addon commands to be classes [@chadhietala](https://github.com/chadhietala)
- [#2923](https://github.com/ember-cli/ember-cli/pull/2923) [ENHANCEMENT] Add disable-analytics option to all commands [@twokul](https://github.com/twokul)
- [#2901](https://github.com/ember-cli/ember-cli/pull/2901) [ENHANCEMENT] Improve boot by 300–400ms [@stefanpenner](https://github.com/stefanpenner)
- [#3049](https://github.com/ember-cli/ember-cli/pull/3049) [FEATURE] Add Test helper blueprint [@stefanpenner](https://github.com/stefanpenner)
- [#2826](https://github.com/ember-cli/ember-cli/pull/2826) [BUGFIX] Remove path.join from http-mock bluerint urls [@knownasilya](https://github.com/knownasilya)
- [#2983](https://github.com/ember-cli/ember-cli/pull/2983) [ENHANCEMENT] Update QUnit version [@wagenet](https://github.com/wagenet)
- [#2814](https://github.com/ember-cli/ember-cli/pull/2814) [ENHANCEMENT] Add listing of available addons [@rondale-sc](https://github.com/rondale-sc)
- [#3007](https://github.com/ember-cli/ember-cli/pull/3007) [FEATURE] Add a watcher option to the build command [@rauhryan](https://github.com/rauhryan)
- [#3039](https://github.com/ember-cli/ember-cli/pull/3039) [BUGFIX] Move static file check earlier so it only affects the default value [@krisselden](https://github.com/krisselden)
- [#3028](https://github.com/ember-cli/ember-cli/pull/3028) [BUGFIX] Update Testem (fixes timeouts and reloads with Pretender) [@johanneswuerbach](https://github.com/johanneswuerbach)
- [#3026](https://github.com/ember-cli/ember-cli/pull/3026) [BUGFIX] Correct comment in server blueprint [@ohcibi](https://github.com/ohcibi)
- [#3008](https://github.com/ember-cli/ember-cli/pull/3008) [BUGFIX] Clarify error message for ensuring hyphen presence in component name [@artfuldodger](https://github.com/artfuldodger)
- [#3009](https://github.com/ember-cli/ember-cli/pull/3009) [BUGFIX] Tweak error message for executing `ember unknownCommand` [@artfuldodger](https://github.com/artfuldodger)
- [#2996](https://github.com/ember-cli/ember-cli/pull/2996) [BUGFIX] Rename .npmignore in addon blueprint (fixes broken package) [@jgwhite](https://github.com/jgwhite)
- [#2995](https://github.com/ember-cli/ember-cli/pull/2995) [BUGFIX] Correct package.json ordering in app blueprint [@kellyselden](https://github.com/kellyselden)
- [#2984](https://github.com/ember-cli/ember-cli/pull/2984) [ENHANCEMENT] Add `"strict": false` to blueprint .jshintrc [@quaertym](https://github.com/quaertym)

Thank you to all who took the time to contribute!

### 0.1.7

- Users
  + [`ember new` diff](https://github.com/kellyselden/ember-cli-output/commit/22b868fb064631d9ed16e208db982ee808f05296)
  + Upgrade your project's ember-cli version - [docs](http://ember-cli.com/user-guide/#upgrading)
  + Uninstall ember-cli-esnext. It has been replaced by ember-cli-6to5 which will be added to your project from the upgrade steps.
- Addon Developers
  + [`ember addon` diff](https://github.com/kellyselden/ember-addon-output/commit/eb5319eb7fd626cc53bf0b5aee639167a031a4c5)
  + No changes required
- Core Contributors
  + No changes required

#### Using 6to5.

The module transpile step is still es3 safe, if you are concern about using
6to5 you can remove it from package.json.

#### Community Contributions

- [#2841](https://github.com/ember-cli/ember-cli/pull/2841) Add insecure-proxy option to `serve` command [@matthewlehner](https://github.com/matthewlehner)
- [#2922](https://github.com/ember-cli/ember-cli/pull/2922) 0.1.6 changelog [@stefanpenner](https://github.com/stefanpenner)
- [#2927](https://github.com/ember-cli/ember-cli/pull/2927) Cleanup badges [@knownasilya](https://github.com/knownasilya)
- [#2937](https://github.com/ember-cli/ember-cli/pull/2937) [BUGFIX] only include dependencies(not devDependencies) of included addons [@jakecraige](https://github.com/jakecraige)
- [#2951](https://github.com/ember-cli/ember-cli/pull/2951) Fix for aliases for hyphenated options [@marcioj](https://github.com/marcioj)
- [#2952](https://github.com/ember-cli/ember-cli/pull/2952) Fixes validation of shorthand commandOptions [@trabus](https://github.com/trabus)
- [#2960](https://github.com/ember-cli/ember-cli/pull/2960) Move from esnext to 6to5 [@stefanpenner](https://github.com/stefanpenner)
- [#2964](https://github.com/ember-cli/ember-cli/pull/2964) [Bugfix] when developing an add-on, it’s jshint tests would be duplicate... [@stefanpenner](https://github.com/stefanpenner)
- [#2965](https://github.com/ember-cli/ember-cli/pull/2965) Remove Hardcoded test-loader [@chadhietala](https://github.com/chadhietala)
- [#2976](https://github.com/ember-cli/ember-cli/pull/2976) debug logging for add-ons + projects [@stefanpenner](https://github.com/stefanpenner)

Thank you to all who took the time to contribute!

### 0.1.6

The following changes are required if you are upgrading from the previous version:

- Users
  + [`ember new` diff](https://github.com/kellyselden/ember-cli-output/commit/5c08ee64df8df8bd40c3e1fd9541e19c9db9b214)
  + Upgrade your project's ember-cli version - [docs](http://ember-cli.com/user-guide/#upgrading)
- Addon Developers
  + [`ember addon` diff](https://github.com/kellyselden/ember-addon-output/commit/82652c474424a118268383d429f4b054567bb966)
  + No changes required
- Core Contributors
  + Use `expect` over `assert` in tests going forward

#### Community Contributions

- [#2885](https://github.com/ember-cli/ember-cli/pull/2885) [ENHANCEMENT] NPM should use save-exact flags [@chadhietala](https://github.com/chadhietala)
- [#2840](https://github.com/ember-cli/ember-cli/pull/2840) [INTERNAL ]using 'expect' vs. assert. [@Mawaheb](https://github.com/Mawaheb)
- [#2669](https://github.com/ember-cli/ember-cli/pull/2669) [ENHANCEMENT] add .npmignore to addon blueprint [@pogopaule](https://github.com/pogopaule)
- [#2909](https://github.com/ember-cli/ember-cli/pull/2909) [INTERNAL] Use lib/ext/promise instead of RSVP directly [@zeppelin](https://github.com/zeppelin)
- [#2857](https://github.com/ember-cli/ember-cli/pull/2857) [ENHANCEMENT] Add descriptions to more Broccoli trees. [@rwjblue](https://github.com/rwjblue)
- [#2842](https://github.com/ember-cli/ember-cli/pull/2842) [INTERNAL] Prefer `expect` over `assert` for testing [@stavarotti](https://github.com/stavarotti)
- [#2847](https://github.com/ember-cli/ember-cli/pull/2847) [BUGFIX] Bump ember-router-generator (fixes WARN on description not present). [@abuiles](https://github.com/abuiles)
- [#2843](https://github.com/ember-cli/ember-cli/pull/2843) [INTERNAL] Unify using chai.expect [@twokul](https://github.com/twokul)
- [#2900](https://github.com/ember-cli/ember-cli/pull/2900) [INTERNAL] update some CI stuff [@stefanpenner](https://github.com/stefanpenner)
- [#2876](https://github.com/ember-cli/ember-cli/pull/2876) [BUGFIX] make sure adapter cannot extend from itself [@jakecraige](https://github.com/jakecraige)
- [#2869](https://github.com/ember-cli/ember-cli/pull/2869) [BUGFIX] Tolerate before & after references to missing addons [@ef4](https://github.com/ef4)
- [#2864](https://github.com/ember-cli/ember-cli/pull/2864) [ENHANCEMENT] the .gitkeep in /public can now be removed [@kellyselden](https://github.com/kellyselden)
- [#2887](https://github.com/ember-cli/ember-cli/pull/2887) [INTERNAL] I don’t think we need this anymore. [@stefanpenner](https://github.com/stefanpenner)
- [#2910](https://github.com/ember-cli/ember-cli/pull/2910) [DOCS] Update org references to ember-cli [@zeppelin](https://github.com/zeppelin)
- [#2911](https://github.com/ember-cli/ember-cli/pull/2911) [DOCS] More org updates to reference ember-cli [@Dhaulagiri](https://github.com/Dhaulagiri)
- [#2916](https://github.com/ember-cli/ember-cli/pull/2916) [BUGFIX] findAddonByName returning incorrect matches [@jakecraige](https://github.com/jakecraige)
- [#2918](https://github.com/ember-cli/ember-cli/pull/2918) [ENHANCEMENT] Updated testem [@johanneswuerbach](https://github.com/johanneswuerbach)
- [#2919](https://github.com/ember-cli/ember-cli/pull/2919) [ENHANCEMENT] implement Blueprint.prototype.addAddonToProject [@jakecraige](https://github.com/jakecraige)
- [#2920](https://github.com/ember-cli/ember-cli/pull/2920) [BUGFIX] explicitly bump broccoli-sourcemap-concat to fix #2890 [@krisselden](https://github.com/krisselden)
- [#2929](https://github.com/ember-cli/ember-cli/pull/2929) [BUGFIX] Bump ember-router-generator. [@abuiles](https://github.com/abuiles)
- [#2939](https://github.com/ember-cli/ember-cli/pull/2939) [ENHANCEMENT] Add a hook for postprocessing tests tree [@ef4](https://github.com/ef4)
- [#2941](https://github.com/ember-cli/ember-cli/pull/2941) [ENHANCEMENT] Bumped testem [@johanneswuerbach](https://github.com/johanneswuerbach)
- [#2944](https://github.com/ember-cli/ember-cli/pull/2944) [INTERNAL] update CONTRIBUTING.md [@jakecraige](https://github.com/jakecraige)

Thank you to all who took the time to contribute!

### 0.1.5

### Applications

- [`ember new` diff](https://github.com/kellyselden/ember-cli-output/commit/feb4dd773e2d68c8576b060c2973062ba83ed66a)

- [#2727](https://github.com/ember-cli/ember-cli/pull/2727) Added
  sourcemap support to the JS concatenation and minification steps of
  the build. This eliminates the need for the wrapInEval hack. Any
  Javascript preprocessors that produce sourcemaps will also be
  automatically incorporated into the final result. Sourcemaps are
  enabled by default in dev, to enable them in production pass
  `{sourcemaps: { enabled: true, extensions: ['js']}}` to your
  EmberApp constructor.

- [#2777](https://github.com/ember-cli/ember-cli/pull/2777) allowed
  the creation of components with slashes in their names since this is
  supported in Handlebars 2.0.

- [#2800](https://github.com/ember-cli/ember-cli/pull/2800) Added 3 new commands

  ```
  ember install
  ember install:bower moment
  ember install:npm ember-browserify
  ```

  They behave exactly as you'd expect. Install runs npm and bower
  install on the project. The last two simply pass in the package names
  you give it to the underlying task to do it.

- [#2805](https://github.com/ember-cli/ember-cli/pull/2805) Added the
  `install:addon` command, which installs an addon with NPM and then
  runs the included generator of the same name  if it provides one.

  If the blueprint for the installed addon requires arguments, then
  you can pass them too, for example, the `ember-cli-cordova` addon
  needs an extra argument which you can pass running the command as
  follows: `ember install:addon ember-cli-cordova com.myapp.app`.

- [#2565](https://github.com/ember-cli/ember-cli/pull/2565) added
  support for command options aliases, as well as aliases for
  predefined options, this means that some commands can use aliases
  for their existing options, for example, instead of running `ember g
  route foo --type route` we can now use the -route alias: `ember g
  route foo -route`.

  You can see available aliases for each command running `ember help`,
  they will show as `aliases: ` follow by the alias.

- [#2668](https://github.com/ember-cli/ember-cli/pull/2668) added the
  `prepend` flag to `app.import` in `Brocfile.js`, allowing to prepend
  a file to the vendor bundle rather than appended which is the
  default behaviour.

   ```
   // Brocfile.js
   app.import('bower_components/es5-shim/es5-shim.js', {
     type: 'vendor',
     prepend: true
   });
   ```

- [#2694](https://github.com/ember-cli/ember-cli/pull/2694) disabled
  default lookup & active generation logging in
  `config/environment.js`.

- [#2748](https://github.com/ember-cli/ember-cli/pull/2748) improved
  the router generator to support properly nested routes and
  resources, previously if you had a route similar like:

  ```
  Router.map(function() {
    this.route("foo");
  });
  ```

  And you did `ember g route foo/bar` the generated routes would be

  ```
  Router.map(function() {
    this.route("foo");
    this.route("foo/bar");
  });
  ```

  Now it keeps manages nested routes properly so the result would be:

  ```
  Router.map(function() {
    this.route("foo", function() {
      this.route("bar");
    });
  });
  ```

  Additionally the option `--path` was added so you can do things like
  `ember g route friends/edit --path=:friend_id/id` creating a nested
  route under `friends` like: `this.route('edit', {path: ':friend_id/edit'})`

- [#2734](https://github.com/ember-cli/ember-cli/pull/2734) changed
  the options for editorconfig so it won't remove trailing whitespace
  on .diff files.

- [#2788](https://github.com/ember-cli/ember-cli/pull/2788) added an
  `on('error')` handler to the proxy blueprint, with this your `ember
  server` won't be killed when receiving `socket hang up` from the
  `http-proxy`.

- [#2741](https://github.com/stefanpenner/ember-cli/pull/2741) updated `broccoli-asset-rev` to 2.0.0.

- [#2779](https://github.com/ember-cli/ember-cli/pull/2779) fixed a
  bug in your `.ember-cli` file, if you had a liveReloadPort of say
  "4200" it would not actually end up as that port. This casts the
  string to a number so that the port is set correctly.

- [#2817](https://github.com/ember-cli/ember-cli/pull/2817) added a
  new feature so [Leek](https://github.com/twokul/leek) can be
  configured through your `.ember-cli` file. It means you will be able
  to configure the URLs Leek sends requests to, with this you can plug
  internal tools and track usage patterns.

- [#2828](https://github.com/ember-cli/ember-cli/pull/2828) added the
  option to consume `app.env` before app instance creation in your
  Brocfile, this is useful if you want to pass environment-dependent
  options to the EmberApp constructor in your Brocfile:

  ```
  new EmberApp({
    someOption: EmberApp.env() === 'production' ? 'foo' : 'bar';
  });
  ```
- [#2829](https://github.com/ember-cli/ember-cli/pull/2829) fixed an
  issue on the model-test blueprint which was causing the build to fail
  when the options `needs` wasn't present.

- [#2832](https://github.com/ember-cli/ember-cli/pull/2832) added a
  buildError hook which will be called when an error occurs during the
  `preBuild` or `postBuild` hooks for addons, or when `builder#build`
  fails hook.

- [#2836](https://github.com/ember-cli/ember-cli/pull/2836) added a
  check when passing `--proxy` to `ember server`. If the URL doesn't
  include `http` or `https` then the command will fail since it
  requires the protocol in order to get the proxy working correctly.

#### Addons

- [`ember addon` diff](https://github.com/kellyselden/ember-addon-output/commit/1df573947070214b058e830e962a673fc9819925)

- [#2693](https://github.com/ember-cli/ember-cli/pull/2693) fixed an
  issue with blueprints ensuring that last loaded blueprint takes
  precedence.

- [#2805](https://github.com/ember-cli/ember-cli/pull/2805) Added the
  `install:addon` command, which installs an addon with NPM and then
  runs the included generator of the same name if it provides one,
  additionally if you addon generator's name is different to the addon
  name, you can pass the option `defaultBlueprint` in your
  `package.json` and the command will run the generator after
  installed. The following will run `ember g cordova-starter-kit`
  after it has successfully installed `ember-cli-cordova`

  ```
  name: 'ember-cli-cordova',
  'ember-addon': {
    defaultBlueprint: 'cordova-starter-kit'
  }
  ```
- [#2775](https://github.com/ember-cli/ember-cli/pull/2775) added a
  default `.jshintrc` for `in-repo-addons` so they are treated as
  `Node` applications.

### 0.1.4

#### Applications

* [`ember new` diff](https://github.com/kellyselden/ember-cli-output/commit/94439eb22e76e7e71be472c264bef40235583fa9)
* [BUGFIX] Use the container from the created Ember.Application for initializer tests. [#2582](https://github.com/stefanpenner/ember-cli/pull/2582)
* [ENHANCEMENT] Add extra contentFor hooks [#2588](https://github.com/stefanpenner/ember-cli/pull/2592)
  * `{{content-for 'head-footer'}}`
  * `{{content-for 'test-head-footer'}}`
  * `{{content-for 'body-footer'}}`
  * `{{content-for 'test-body-footer'}}`
* [BUGFIX] Create separate server blueprint to stop http-{mock,proxy} removing files [#2610](https://github.com/stefanpenner/ember-cli/pull/2610)
* [BUGFIX] Fixes `--proxy` so it proxies correctly to API's under subdomains [#2615](https://github.com/stefanpenner/ember-cli/pull/2615)
* [BUGFIX] Ensure `watchman` does not conflict with NPM's `watchman` package. [#2645](https://github.com/stefanpenner/ember-cli/pull/2645)
* [BUGFIX] Ensure that the generated meta tag is now self closing. [#2661](https://github.com/stefanpenner/ember-cli/pull/2661)

#### Addons

* [`ember addon` diff](https://github.com/kellyselden/ember-addon-output/commit/1ba17bff6003dd176a038113f412fc24a26b03d2)

### 0.1.3

#### Applications

  * [`ember new` diff](https://github.com/kellyselden/ember-cli-output/commit/25323aef6cd8a4e277dc451aa4fa0d80a1715acd)
  * [#2586](https://github.com/stefanpenner/ember-cli/pull/2586) Set locationType to none in tests.
  * [#2573](https://github.com/stefanpenner/ember-cli/pull/2574) Added --silent option for quieter UI
  * [#2458](https://github.com/stefanpenner/ember-cli/pull/2458) Added additional file watching mechanism: [Watchman](https://facebook.github.io/watchman/)
    This helps resolve the recent Node + Yosemite file watching issues, but also improves file watching (when available) for all `*nix` systems

    What is Watchman?

    Watchman runs as a standalone service, this allows it to manage file-watching for multiple consumers (in our case ember-cli apps)

    How do I used it?
      homebrew: `brew install watchman`
      other: https://facebook.github.io/watchman/docs/install.html
      windows: not supported yet, but it [may happen](https://github.com/facebook/watchman/issues/19)

    What happens if its not installed?

    We fall back to the existing watcher NodeWatcher

    How do I force it to fallback to NodeWatch

    ```sh
    ember <command> --watcher=node
    ```

    Common problem: `invalid watchman found, version: [2.9.8] did not satisfy [^3.0.0]` this basically means you have an older version of watchman installed. Be sure to install `3.0.0` and run `watchman shutdown-server` before re-starting your ember server.

  * [#2265](https://github.com/stefanpenner/ember-cli/pull/2265) Added auto-restarting of server and triggering of LR on `server/*` file changes
  * [#2535](https://github.com/stefanpenner/ember-cli/pull/2535) Updated broccoli-asset-rev to 1.0.0
  * [#2452](https://github.com/stefanpenner/ember-cli/pull/2452) Including [esnext](https://github.com/esnext/esnext) via `ember-cli-esnext` per default
  * [#2518](https://github.com/stefanpenner/ember-cli/pull/2518) improved HTTP logging when using http-mocks and proxy by using [morgan](https://www.npmjs.org/package/morgan)
  * [#2532](https://github.com/stefanpenner/ember-cli/pull/2532) Added support to run specific tests via `ember test --module` and `ember test --filter`
  * [#2514](https://github.com/stefanpenner/ember-cli/pull/2514) Added config.usePodsByDefault for users who wish to have blueprints run in `pod` mode all the time
  * Warn on invalid command options
  * Allow array of paths to the preprocessCss phase
  * Adding --pods support for adapters, serializers, and transforms
  * As part of the Ember 2.0 push  remove controller types.
  * http-mock now follows ember-data conventions
  * many of ember-cli internals now are instrumented with [debug]
    usage: `DEBUG=ember-cli:* ember <command>` to see ember-cli specific verbose logging.
  * Added ember-cli-dependency-checker to app's package.json
  * Added option to disable auto-start of ember app.
  * Added optional globbing to init with `ember init <glob-pattern>`, this allows you to re-blueprint a single file like: `ember init app/index.html`
  * Added support to test the app when built with `--env production`.
  * Update to Ember 1.8.1
  * Update to Ember Data v1.0.0-beta.11
  * [#2351](https://github.com/stefanpenner/ember-cli/pull/2351) Fix automatic generated model belongs-to and has-many relations to resolve test lookup.
  * [#1888](https://github.com/stefanpenner/ember-cli/pull/1888) Allow multiple SASS/LESS files to be built by populating `outputPaths.app.css` option
  * [#2523](https://github.com/stefanpenner/ember-cli/pull/2523) Added `outputPaths.app.html` option
  * [#2472](https://github.com/stefanpenner/ember-cli/pull/2472) Added Pod support for test blueprints.

  Add much more: [view entire diff](https://github.com/stefanpenner/ember-cli/compare/v0.1.2...v0.1.3)

#### Addons

  * [`ember addon` diff](https://github.com/kellyselden/ember-addon-output/commit/b75bc2c5e0d8d5f954d6c7adcb108f71fdef9ebf)
  * [#2505](https://github.com/stefanpenner/ember-cli/pull/2505) Added ability to dynamic add/remove module whitelist entries so that the [ember-browserify](https://github.com/ef4/ember-browserify) addon can work
  * [#2505](https://github.com/stefanpenner/ember-cli/pull/2505) Added an addon postprocess hook for all javascript
  * [#2271](https://github.com/stefanpenner/ember-cli/pull/2271) Added Addon.prototype.isEnabled for an addon to exclude itself from the project at runtime.
  * [#2451](https://github.com/stefanpenner/ember-cli/pull/2451) Ensure that in-repo addons are watched.
  * [#2411](https://github.com/stefanpenner/ember-cli/pull/2411) Add preBuild hook for addons.

### 0.1.2

#### Applications

* [`ember new` diff](https://github.com/kellyselden/ember-cli-output/commit/0e6a6834b46df72658225490073980c44413892f)
* [BREAKING ENHANCEMENT] Remove hard-coded support for `broccoli-less-single`, use `ember-cli-less` for `.less` support now. [#2210](https://github.com/stefanpenner/ember-cli/pull/2210)
* [ENHANCEMENT] Provide a helpful error if the configuration info cannot be read from the proper `<meta>` tag. [#2219](https://github.com/stefanpenner/ember-cli/pull/2219)
* [ENHANCEMENT] Allow test filtering from the command line. Running `ember test --filter "foo bar"` or `ember test --server --filter "foo bar"` will limit test runs
  to tests that contain "foo bar" in their module name or test name. [#2223](https://github.com/stefanpenner/ember-cli/pull/2223)
* [ENHANCEMENT] Add a few more `content-for` hooks to `index.html` and `tests/index.html`. [#2236](https://github.com/stefanpenner/ember-cli/pull/2236)
* [ENHANCEMENT] Properly display the file causing build errors in `ember build --watch` and `ember serve` commands. [#2237](https://github.com/stefanpenner/ember-cli/pull/2237), [#2246](https://github.com/stefanpenner/ember-cli/pull/2246), and [#2297](https://github.com/stefanpenner/ember-cli/pull/2297)
* [ENHANCEMENT] Update `broccoli-asset-rev` to 0.3.1. [#2250](https://github.com/stefanpenner/ember-cli/pull/2250)
* [ENHANCEMENT] Add `ember-export-application-global` to allow easier debugging. [#2270](https://github.com/stefanpenner/ember-cli/pull/2270)
* [BUGFIX] Fix default `.gitignore` to properly match `bower_components`. [#2285](https://github.com/stefanpenner/ember-cli/pull/2285)
* [ENHANCEMENT] Display `baseURL` in `ember serve` startup messages. [#2291](https://github.com/stefanpenner/ember-cli/pull/2291)
* [BUGFIX] Fix issues resulting in files outside of `tmp/` being removed due to following of symlinks. [#2290](https://github.com/stefanpenner/ember-cli/pull/2290) and [#2301](https://github.com/stefanpenner/ember-cli/pull/2301)
* [ENHANCEMENT] Add --watcher=polling option to `ember test --server`. This provides a work around for folks having `EMFILE` errors in some scenarios. [#2296](https://github.com/stefanpenner/ember-cli/pull/2296)
* [ENHANCEMENT] Allow opting out of storing the applications configuration in the generated `index.html` via `storeConfigInMeta` option in the `Brocfile.js`. [#2298](https://github.com/stefanpenner/ember-cli/pull/2298)
* [BUGFIX] Update ember-cli-content-security-policy and ember-cli-inject-live-reload packages to latest version. Allows livereload to function properly regardless
  of host (0.1.0 always assumed `localhost` for the livereload server). [#2306](https://github.com/stefanpenner/ember-cli/pull/2306)
* [ENHANCEMENT] Update internal dependencies to latest versions. [#2307](https://github.com/stefanpenner/ember-cli/pull/2307)
* [BUGFIX] Allow overriding of vendor files to not loose required ordering. [#2312](https://github.com/stefanpenner/ember-cli/pull/2312)
* [ENHANCEMENT] Add `bowerDirectory` to `Project` model (discovered on initialization). [#2287](https://github.com/stefanpenner/ember-cli/pull/2287)

#### Addons

* [`ember addon` diff](https://github.com/kellyselden/ember-addon-output/commit/333ec703fba364bf5d2dcb3cc1d04a7b65c246f0)
* [ENHANCEMENT] Allow addons to inject middleware into testem. [#2128](https://github.com/stefanpenner/ember-cli/pull/2128)
* [ENHANCEMENT] Add {{content-for 'body'}} to `app/index.html` and `tests/index.html`. [#2236](https://github.com/stefanpenner/ember-cli/pull/2236)
* [ENHANCEMENT] Add {{content-for 'test-head'}} to `tests/index.html`. [#2236](https://github.com/stefanpenner/ember-cli/pull/2236)
* [ENHANCEMENT] Add {{content-for 'test-body'}} to `tests/index.html`. [#2236](https://github.com/stefanpenner/ember-cli/pull/2236)
* [ENHANCEMENT] Allow adding multiple bower packages at once via `Blueprint.prototype.addBowerPackagesToProject`. [#2222](https://github.com/stefanpenner/ember-cli/pull/2222)
* [ENHANCEMENT] Allow adding multiple NPM packages at once via `Blueprint.prototype.addPackagesToProject`. [#2245](https://github.com/stefanpenner/ember-cli/pull/2245)
* [ENHANCEMENT] Ensure generated addons are in strict mode. [#2295](https://github.com/stefanpenner/ember-cli/pull/2295)
* [BUGFIX] Ensure that addon's with `addon/styles/app.css` are able to compile properly (copying contents of `addon/styles/app.css` into `vendor.css`). [#2301](https://github.com/stefanpenner/ember-cli/pull/2301)
* [ENHANCEMENT] Provide the `httpServer` instance to `serverMiddleware` (and `./server/index.js`). [#2302](https://github.com/stefanpenner/ember-cli/issues/2302)

#### Blueprints

* [ENHANCEMENT] Tweak helper blueprint to make it easier to test. [#2257](https://github.com/stefanpenner/ember-cli/pull/2257)
* [ENHANCEMENT] Streamline initializer and service blueprints. [#2260](https://github.com/stefanpenner/ember-cli/pull/2260)

### 0.1.1

#### Applications

* [`ember new` diff](https://github.com/kellyselden/ember-cli-output/commit/c97633f87717074986403e3ad87149d3bd8d1ee3)
* [BUGFIX] Fix symlink regression in Windows (update broccoli-file-remover to 0.3.1). [#2204](https://github.com/stefanpenner/ember-cli/pull/2204)

#### Addons

* [`ember addon` diff](https://github.com/kellyselden/ember-addon-output/commit/decc6c6c87071d271ee4b86dc292b7a353ead0e1)

### 0.1.0

#### Applications

* [`ember new` diff](https://github.com/kellyselden/ember-cli-output/commit/d35102254aeac097405167f2abeef57b92def518)
* [ENHANCEMENT] Add symlinking to speed up Broccoli builds. [#2125](https://github.com/stefanpenner/ember-cli/pull/2125)
* [BUGFIX] Fix issue with livereload in 0.0.47. [#2176](https://github.com/stefanpenner/ember-cli/pull/2176)
* [BUGFIX] Change content security policy addon to use report only mode by default. [#2190](https://github.com/stefanpenner/ember-cli/pull/2190)
* [ENHANCEMENT] Allow addons to customize their ES6 module prefix (for `addon` tree). [#2189](https://github.com/stefanpenner/ember-cli/pull/2189)
* [BUGFIX] Ensure all addon hooks are executed in addon test harness. [#2195](https://github.com/stefanpenner/ember-cli/pull/2195)

#### Addons

* [`ember addon` diff](https://github.com/kellyselden/ember-addon-output/commit/84fd1c523407e9fa7df7d2a664a14ddb543ea5e0)

### 0.0.47

#### Applications

* [`ember new` diff](https://github.com/kellyselden/ember-cli-output/commit/7c59cf59fa42a9bf585b52455e424e2553aeb2aa)
* [ENHANCEMENT] Add `--pod` option to blueprints for generate and destroy. Add `fileMapTokens` hook to blueprints, and optional
  blueprint file tokens `__path__` and `__test__` for pod support. [#1994](https://github.com/stefanpenner/ember-cli/pull/1994)
* [ENHANCEMENT] Provide better error messages when uncaught errors occur during `ember build` and `ember serve`. [#2043](https://github.com/stefanpenner/ember-cli/pull/2043)
* [ENHANCEMENT] Do not use inline `<script>` tags.  Set the stage for enabling content security policy. [#2058](https://github.com/stefanpenner/ember-cli/pull/2058)
* [ENHANCEMENT] Add [ember-cli-content-security-policy](https://github.com/rwjblue/ember-cli-content-security-policy) addon
  when running development server (see [content-security-policy.com](http://content-security-policy.com/) for details). [#2065](https://github.com/stefanpenner/ember-cli/pull/2065)
* [BREAKING] Remove `environment` and `getJSON` options to `EmberApp` (in the `Brocfile.js`).
* [ENHANCEMENT] Add `configPath` option to `EmberApp` (in the `Brocfile.js`) to allow using a custom file for obtaining configuration
  information. [#2068](https://github.com/stefanpenner/ember-cli/pull/2068)
* [BUGFIX] Use url.parse instead of manually checking baseURL. This allows `app://localhost/` URLs needed for node-webkit. [#2088](https://github.com/stefanpenner/ember-cli/pull/2088)
* [BUGFIX] Remove duplicate warning when generating controllers. [#2066](https://github.com/stefanpenner/ember-cli/pull/2066)
* [BREAKING ENHANCEMENT] Move `config` information out of the `assets/my-app-name.js` file and into a `<meta>` tag in the document `head`. [#2086](https://github.com/stefanpenner/ember-cli/pull/2086)
  * Removes `<my-app-name>/config/environments/*` from module system output.
  * Makes build output the same regardless of environment config.
  * Makes injection of custom config information as simple as adding/modifying/customizing the meta contents.
* [BREAKING BUGFIX] Update `loader.js` entry in `bower.json` to use the proper name.

  This requires editing `bower.json` to change:

```
  "loader": "stefanpenner/loader.js#1.0.1",
```

To:

```
  "loader.js": "stefanpenner/loader.js#1.0.1",
```
* [BREAKING ENHANCEMENT] Replace `{{BASE_TAG}}` in `index.html` with `{{content-for 'head'}}`. [#2153](https://github.com/stefanpenner/ember-cli/pull/2153)

#### Addons

* [`ember addon` diff](https://github.com/kellyselden/ember-addon-output/commit/de0caa4385998250786a975a32208ebff7fcbf87)
* [BUGFIX] `addon/` directory is no longer required when running local development server inside an addon. [#2044](https://github.com/stefanpenner/ember-cli/pull/2044)
* [BUGFIX] Use the specified name for the addon (was previously using `dummy` for all addon's names). [#2042](https://github.com/stefanpenner/ember-cli/pull/2042)
* [ENHANCEMENT] Add `Registry.prototype.remove` to make it easier to remove preprocessor plugins. [#2048](https://github.com/stefanpenner/ember-cli/pull/2048)
* [ENHANCEMENT] Add `Registry.prototype.extensionsForType` to make it easier to detect what extensions are support for a given type
  of file (`js`, `css`, or `template` files). [#2050](https://github.com/stefanpenner/ember-cli/pull/2050)
* [BUGFIX] Allow `addon` tree to contain any filetype that is known by the JS preprocessor registry. [#2054](https://github.com/stefanpenner/ember-cli/pull/2054)
* [BUGFIX] Ensure that addons cannot override the application configuration (in the `config` hook). [#2133](https://github.com/stefanpenner/ember-cli/pull/2133)
* [ENHANCEMENT] Allow addons to implement `contentFor` method to add string output into the associated
  `{{content-for 'foo'}}` section in `index.html`. [#2153](https://github.com/stefanpenner/ember-cli/pull/2153)

#### Blueprints

* [ENHANCEMENT] Add `description` for blueprints created by `ember generate blueprint`. [#2062](https://github.com/stefanpenner/ember-cli/pull/2062)
* [ENHANCEMENT] Add `in-repo-addon` generator. [#2072](https://github.com/stefanpenner/ember-cli/pull/2072)
* [ENHANCEMENT] Add `before` and `after` options to `Blueprint.prototype.insertIntoFile`. [#2122](https://github.com/stefanpenner/ember-cli/pull/2122)
* [ENHANCEMENT] Allow `git` based application blueprints. [#2103](https://github.com/stefanpenner/ember-cli/pull/2103)

### 0.0.46

#### Applications

* [`ember new` diff](https://github.com/kellyselden/ember-cli-output/commit/4127ceb7851f28dc32fe50eaeb618754b7fa6027)
* [BUGFIX] Addons shared the same `treePaths` and `treeForMethods` listing. This meant that an addon changing `this.treePaths.vendor` (for example) would modify where
  ALL addons looked for their vendor trees. [#2035](https://github.com/stefanpenner/ember-cli/pull/2035)

#### Addons

* [`ember addon` diff](https://github.com/kellyselden/ember-addon-output/commit/176915ef4c5b01e898db8a85cd2e11a83b7117c3)

### 0.0.45

#### Applications

* [`ember new` diff](https://github.com/kellyselden/ember-cli-output/commit/02106d8aa7873a07c05bf05f5c6ed08f7bb30311)
* [BREAKING ENHANCEMENT] Moved `modulePrefix` to `config/environment.js`. [#1933](https://github.com/stefanpenner/ember-cli/pull/1933)
* [BREAKING ENHANCEMENT] Remove `window.MyAppNameENV`. You will now need to import the configuration instead of relying on using the global.  [#1903](https://github.com/stefanpenner/ember-cli/pull/1903).

```javascript
import ENV from '<appName>/config/environment';
ENV.API_HOST; // example.com
```

* [ENHANCEMENT] Allowing config of asset output paths. [#1904](https://github.com/stefanpenner/ember-cli/pull/1904)
* [ENHANCEMENT] Add a default `.ember-cli` file and document disableAnalytics. [#1801](https://github.com/stefanpenner/ember-cli/pull/1801)
* [BUGFIX] Add location type for test environment. This generally makes using `ember test` with a custom baseURL work properly. [#1915](https://github.com/stefanpenner/ember-cli/pull/1915)
* [ENHANCEMENT] Allow multiple pre-processors per type (for example, using `broccoli-sass` AND `broccoli-less` is now possible). [#1918](https://github.com/stefanpenner/ember-cli/pull/1918)
* [ENHANCEMENT] Update `startApp` to provide app configuration. [#1329](https://github.com/stefanpenner/ember-cli/pull/1329)
* [BUGFIX] Remove manual `env === 'production'` checks. [#1929](https://github.com/stefanpenner/ember-cli/pull/1929)
* [BUGFIX] Fixed an issue where project.config() could be called with undefined environment when starting express server. [#1959](https://github.com/stefanpenner/ember-cli/pull/1959)
* [ENHANCEMENT] Improve blueprint self-documentation by adding additional details to `ember help generate`. [#1279](https://github.com/stefanpenner/ember-cli/pull/1279)
* [ENHANCEMENT] Update `broccoli-asset-rev`to `0.1.1`. [#1945](https://github.com/stefanpenner/ember-cli/pull/1945)
* [ENHANCEMENT] Update app blueprint's `package.json`/`bower.json` to depend on ember-data. [#1873](https://github.com/stefanpenner/ember-cli/pull/1873)
* [BUGFIX] Ensure that things loaded by server/index.js override addons. This changes the middleware ordering so that the app's middlewares are loaded *before*
  the internal middlewares. [#2008](https://github.com/stefanpenner/ember-cli/pull/2008)
* [BUGFIX] Removed broccoli-sweetjs from the internal preprocessor registry. [#2014](https://github.com/stefanpenner/ember-cli/pull/2014)
* [ENHANCEMENT] Pull `podModulePrefix` from config/environment.js. [#2024](https://github.com/stefanpenner/ember-cli/pull/2024)
* [BUGFIX] Exit with a non-zero exit code (to indicate failure), and provide a nice error message if `ember test` runs nothing. [#2025](https://github.com/stefanpenner/ember-cli/pull/2025)

#### Addons

* [`ember addon` diff](https://github.com/kellyselden/ember-addon-output/commit/d217efb35368ae89897896d4e4817711e01b2f6c)
* [ENHANCEMENT] Allow addons to return a public tree. By default anything in an addon's `public/` folder will be copied into a folder for that addon's name
in the output path. [#1930](https://github.com/stefanpenner/ember-cli/pull/1930)
* [BUGFIX] Remove extra nesting of `addon/styles` tree. Previously, the addon styles tree was looking for `addon/styles/styles/`. [#1964](https://github.com/stefanpenner/ember-cli/pull/1964)
* [ENHANCEMENT] Add `config` hook for addons. [#1972](https://github.com/stefanpenner/ember-cli/pull/1972)
* [BUGFIX] Ensure we do not add `ember-addon` twice when running `ember init` (to upgrade an addon). [#1982](https://github.com/stefanpenner/ember-cli/pull/1982)
* [BUGFIX] Allow `addon/templates` to be properly available inside the `my-addon-name.js` file with the correct module name. [#1983](https://github.com/stefanpenner/ember-cli/pull/1983)

#### Blueprints

* [ENHANCEMENT] Add empty function to resource blueprint when resource is singular. [#1946](https://github.com/stefanpenner/ember-cli/pull/1946)
* [BUGFIX] Do not inject application route into app/router.js. [#1953](https://github.com/stefanpenner/ember-cli/pull/1953)
* [ENHANCEMENT] Add `Blueprint.prototype.lookupBlueprint` which allows a blueprint to lookup other Blueprints. This makes it much easier to provide Blueprints that
  augment existing internal blueprints without having to copy and override them completely. [#2016](https://github.com/stefanpenner/ember-cli/pull/2016)

### 0.0.44

#### Applications

* [`ember new` diff](https://github.com/kellyselden/ember-cli-output/commit/d2bf0aa8e1868c45cff88b379b79d062646d1a62)
* [BUGFIX] Provide useful error message when `app/styles/app.ext` is not found. [#1866](https://github.com/stefanpenner/ember-cli/pull/1866) and [#1894](https://github.com/stefanpenner/ember-cli/pull/1894)
* [ENHANCEMENT] Updated dependency broccoli-es3-safe-recast. [#1891](https://github.com/stefanpenner/ember-cli/pull/1898) and [#1898](https://github.com/stefanpenner/ember-cli/pull/1898)
* [ENHANCEMENT] Updated dependency broccoli-merge-trees. [#1891](https://github.com/stefanpenner/ember-cli/pull/1898) and [#1898](https://github.com/stefanpenner/ember-cli/pull/1898)
* [ENHANCEMENT] Updated dependency fs-extra. [#1891](https://github.com/stefanpenner/ember-cli/pull/1898) and [#1898](https://github.com/stefanpenner/ember-cli/pull/1898)
* [ENHANCEMENT] Updated dependency proxy-middleware. [#1891](https://github.com/stefanpenner/ember-cli/pull/1898) and [#1898](https://github.com/stefanpenner/ember-cli/pull/1898)
* [ENHANCEMENT] Updated dependency tiny-lr. [#1891](https://github.com/stefanpenner/ember-cli/pull/1898) and [#1898](https://github.com/stefanpenner/ember-cli/pull/1898)
* [BUGFIX] Update `broccoli-caching-writer` to fix performance regression. [#1901](https://github.com/stefanpenner/ember-cli/pull/1901)
* [BUGFIX] Ensure that a `.bowerrc` without `directory` specified does not error. [#1902](https://github.com/stefanpenner/ember-cli/pull/1902)

#### Addons

* [`ember addon` diff](https://github.com/kellyselden/ember-addon-output/commit/56bc291bde44a0907284da0bfe10de69e3c0f876)
* [BUGFIX] Allow addons with styles to function properly. [#1892](https://github.com/stefanpenner/ember-cli/pull/1892)

#### Blueprints

* [BUGFIX] Fix `ember g http-mock foo` output to pass JSHint. [#1896](https://github.com/stefanpenner/ember-cli/pull/1896)

### 0.0.43

#### Applications

* [`ember new` diff](https://github.com/kellyselden/ember-cli-output/commit/a84279b975a550dc1f0befd2b066d4b1e7ff5c07)
* [BUGFIX] Fix ember init command in empty directory. [#1779](https://github.com/stefanpenner/ember-cli/pull/1779)
* [ENHANCEMENT] Add triggerEvent to `tests/.jshintrc`. [#1782](https://github.com/stefanpenner/ember-cli/pull/1782)
* [ENHANCEMENT] Allow opting out of analytics via `.ember-cli` config file. [#1797](https://github.com/stefanpenner/ember-cli/pull/1797)
* Bump `ember-cli-qunit` version.
* [BUGFIX] Update broccoli-caching-writer dependents to allow linking fallback (enables easier usage of ember-cli from within Vagrant). [#1799](https://github.com/stefanpenner/ember-cli/pull/1799)
* [BUGFIX] Avoid issue where `ember init` stalls on fresh system due to `bower install` prompting for permission to use analytics. [#1805](https://github.com/stefanpenner/ember-cli/pull/1805)
* [BUGFIX] Allow usage of standard Node.js functionality in `config/environments.js` (fixes a regression in 0.0.42). [#1809](https://github.com/stefanpenner/ember-cli/pull/1809)
* [ENHANCEMENT] Make current environment available modules. [#1820](https://github.com/stefanpenner/ember-cli/pull/1820)
* [BUGFIX] Ensures that AppNameENV and EmberENV are setup before the vendor files have been loaded (changes in 0.0.42 caused enabling Ember feature flags impossible from `config/environments.js`). [#1825](https://github.com/stefanpenner/ember-cli/pull/1825)
* [ENHANCEMENT] Ensures that the `<base>` tag changes when the config file is updated. [#1825](https://github.com/stefanpenner/ember-cli/pull/1825)
* [ENHANCEMENT] Injects the `/tests/index.html` with the test environment configuration (was previously whatever server was running). [#1825](https://github.com/stefanpenner/ember-cli/pull/1825)
* [ENHANCEMENT] `bower_components` and `vendor` are kept separate for import purposes. When we moved to separate directories for
  `bower_components/` and `vendor/` in 0.0.41, to allow for users to upgrade easier we merged those two folders into one single `vendor`
  tree.  This meant that you would still `app.import('vendor/baz/foo.js')` and `import Foo from 'vendor';` even if the file actually resides in
  `bower_components/`. This lead to much confusion and forced users to understand the internals that are going on (merging the two directories into `vendor/`).
  Now you would import things from `bower_components/` or `vendor/` if that is where they were on disk. [#1836](https://github.com/stefanpenner/ember-cli/pull/1836)
* [BUGFIX] Allow nested output path, if path does not previously exist. [#1872](https://github.com/stefanpenner/ember-cli/pull/1872)
* [ENHANCEMENT] Update `ember-cli-qunit` to 0.1.0. To avoid vendoring files in the addon and prevent having to run `bower install` within the addon
  itself (in a `postinstall` hook) the addon now installs its required packages directly into the applications `bower.json` file.
  This speeds up the build and make addon development much easier.  [#1877](https://github.com/stefanpenner/ember-cli/pull/1877)

#### Blueprints

* [BUGFIX] `ember g http-proxy` does not truncate the base path on proxied requests. [#1874](https://github.com/stefanpenner/ember-cli/pull/1874)
* [ENHANCEMENT] Add empty function to `ember g resource` generator. [#1817](https://github.com/stefanpenner/ember-cli/pull/1817)
* [ENHANCEMENT] Add {{outlet}} by default when generating a route template. [#1819](https://github.com/stefanpenner/ember-cli/pull/1819)
* [ENHANCEMENT] Remove use of deprecated `view.state` property. [#1826](https://github.com/stefanpenner/ember-cli/pull/1826)
* [BUGFIX] Allow blueprints without files. [#1829](https://github.com/stefanpenner/ember-cli/pull/1829)
* [ENHANCEMENT] Make `ember g adapter` extend from application adapter if present. [#1831](https://github.com/stefanpenner/ember-cli/pull/1831)
* [ENHANCEMENT] Add --base-class options to `ember g adapter`. [#1831](https://github.com/stefanpenner/ember-cli/pull/1831)
* [BUGFIX] Quote module name in object literal for `ember g http-mock`. [#1823](https://github.com/stefanpenner/ember-cli/pull/1823)
* [ENHANCEMENT] Add `Blueprint.prototype.addBowerPackageToProject`. [#1830](https://github.com/stefanpenner/ember-cli/pull/1830)
* [ENHANCEMENT] Add `Blueprint.prototype.insertIntoFile`. [#1857](https://github.com/stefanpenner/ember-cli/pull/1857)

#### Addons

* [`ember addon` diff](https://github.com/kellyselden/ember-addon-output/commit/165ee8069d32fc41bacb943bcb82acc691d0c628)
* [ENHANCEMENT] Expose Addon.prototype.isDevelopingAddon function. [#1785](https://github.com/stefanpenner/ember-cli/pull/1785)
* [ENHANCEMENT] Expose Addon.prototype.treeGenerator function, that automatically handles the
  returning an unwatchedTree vs the bare directory (therefore causing it to be watched). [#1785](https://github.com/stefanpenner/ember-cli/pull/1785)
* [ENHANCEMENT] Add default `Addon.prototype.blueprintsPath` implementation. Now if an addon has a `blueprints/` folder, it will be automatically used
  as the `blueprintsPath`. [#1876](https://github.com/stefanpenner/ember-cli/pull/1876)

### 0.0.42

#### Applications

* [`ember new` diff](https://github.com/kellyselden/ember-cli-output/commit/0e09ae86aa742450d4d88e72fc875a82c524e11f)
* [ENHANCEMENT] Throw an error if an Addon does not specify a name. [#1741](https://github.com/stefanpenner/ember-cli/pull/1741)
* [ENHANCEMENT] Extract `CoreObject` into a standalone package (`core-object`). [#1752](https://github.com/stefanpenner/ember-cli/pull/1752)
* [ENHANCEMENT] Set a default `baseURL` in `test` to allow `testem` to function properly with a custom `baseURL` specified. [#1748](https://github.com/stefanpenner/ember-cli/pull/1748)
* [BUGFIX] Update `broccoli-concat` to solve a performance issue with the recent addon changes (allows better caching when no changes are detected). [#1757](https://github.com/stefanpenner/ember-cli/pull/1757) and [#1766](https://github.com/stefanpenner/ember-cli/pull/1766)
* [BUGFIX] Bring `.bowerrc` file back for `app` blueprint. Helps alleviate upgrade issues, and ensures a parent directories `.bowerrc` cannot break an ember-cli app. [#1761](https://github.com/stefanpenner/ember-cli/pull/1761)
* [ENHANCEMENT] Update and clarify the default project README. [#1768](https://github.com/stefanpenner/ember-cli/pull/1768)
* [BUGFIX] Ensure that `app.import`'ed assets can be properly watched (and trigger a reload upon change). [#1774](https://github.com/stefanpenner/ember-cli/pull/1774)
* [BUGFIX] Ensure that `postBuild` hook is called on addons during `ember build`. [#1775](https://github.com/stefanpenner/ember-cli/pull/1775)
* [BREAKING ENHANCEMENT] Enabled automatic reloads on `config/environment.js` changes. [#1777](https://github.com/stefanpenner/ember-cli/pull/1777)
* [BREAKING ENHANCEMENT] Export the current configuration to a module (`my-app-name/config/environment'). [#1777](https://github.com/stefanpenner/ember-cli/pull/1777)

#### Addons

* [`ember addon` diff](https://github.com/kellyselden/ember-addon-output/commit/e716909c49c3b017385f4e128d3e5aa73a4558b6)

### 0.0.41

* [ENHANCEMENT] Allow calling `this._super.someMethodName()` in subclasses of CoreObject. [#1721](https://github.com/stefanpenner/ember-cli/pull/1721)
* [ENHANCEMENT] `.jshintrc`: disable esnext Promise global (prevents issues when RSVP Promise was intended but
  (non-universally-implemented) global Promise was used instead. [#1723](https://github.com/stefanpenner/ember-cli/pull/1723)
* [BUGFIX] Prevent deletion of files when invalid output-path is provided. [#1649](https://github.com/stefanpenner/ember-cli/pull/1649)
* [BUGFIX] Fix the /tests URL in IE8. [#1707](https://github.com/stefanpenner/ember-cli/pull/1707)
* [ENHANCEMENT] Remove `.bowerrc` file from application blueprint (will still use directory specified in `.bowerrc`, but uses the default
  of `bower_components/` if no `.bowerrc` exists). [#1679](https://github.com/stefanpenner/ember-cli/pull/1679)
* [BUGFIX] Fixes support for `.ember-cli` settings file. [#1676](https://github.com/stefanpenner/ember-cli/pull/1676)
* [BUGFIX] Blueprint: replace multiple occurences of `__name__` with module name. [#1658](https://github.com/stefanpenner/ember-cli/pull/1658)
* [ENHANCEMENT] Replace internal live-reload middleware with addon. [#1643](https://github.com/stefanpenner/ember-cli/pull/1643)
* [ENHANCEMENT] Add .travis.yml to app blueprint. [#1636](https://github.com/stefanpenner/ember-cli/pull/1636)
* [ENHANCEMENT] Allow individual Blueprints to determine if an entity name is required. [#1631](https://github.com/stefanpenner/ember-cli/pull/1631)
* [ENHANCEMENT] Move `qunit` support into an addon. [#1295](https://github.com/stefanpenner/ember-cli/pull/1295)
* [BUGFIX] Running `ember new foo-bar --dry-run` does not create new directory. [#1602](https://github.com/stefanpenner/ember-cli/pull/1602)
* [ENHANCEMENT] Allow addons to return an `addon` tree that will be namespaced with the addons name. [#1544](https://github.com/stefanpenner/ember-cli/pull/1544)
* [BUGFIX] Ensure non `assets/` files can be served from `public/` or when added via `app.import` (using the `destDir`). [#1549](https://github.com/stefanpenner/ember-cli/pull/1549)
* [ENHANCEMENT] Update `ember-resolver` version (allows for components and their templates to be grouped together). [#1540](https://github.com/stefanpenner/ember-cli/pull/1540)
* [ENHANCEMENT] Update `testem` version. [#1539](https://github.com/stefanpenner/ember-cli/pull/1539)
* [ENHANCEMENT] Remove `originate` from application blueprint.
* [ENHANCEMENT] Add EditorConfig file to blueprints. [#1507](https://github.com/stefanpenner/ember-cli/pull/1507)
* [ENHANCEMENT] Add `Blueprint#beforeInstall". [#1498](https://github.com/stefanpenner/ember-cli/pull/1498)
* [ENHANCEMENT] Add `--type` option (and check) to `controller` and `route` generators. [#1498](https://github.com/stefanpenner/ember-cli/pull/1498)
* [BUGFIX] Call `normalizeEntityName` hook before `locals` hook [#1717](https://github.com/stefanpenner/ember-cli/pull/1717)
* [ENHANCEMENT] replace multiple instances of __name__ in blueprints.
* [ENHANCEMENT] adds http-proxy for explicit, multi proxy use[#1474](https://github.com/stefanpenner/ember-cli/pull/1530)
* [BREAKING ENHANCEMENT] renames apiStub to http-mock to match other http-related generators [#1474] (https://github.com/stefanpenner/ember-cli/pull/1530)
* [ENHANCEMENT] Log proxy server traffic when using `ember serve --proxy` [#1583](https://github.com/stefanpenner/ember-cli/pull/1583)
* [ENHANCEMENT] Remove chain from express server [#1474](https://github.com/stefanpenner/ember-cli/pull/1474)
* [ENHANCEMENT] Remove Blueprint lookup failure stacktrace [#1476](https://github.com/stefanpenner/ember-cli/pull/1476)
* [ENHANCEMENT] --verbose errors option to have SilentError output stacktrace [#1480](https://github.com/stefanpenner/ember-cli/pull/1480)
* [BUGFIX] Modify service blueprint to create explicit injection [#1493](https://github.com/stefanpenner/ember-cli/pull/1493)
* [ENHANCEMENT] Generating a helper now also generates a test [#1503](https://github.com/stefanpenner/ember-cli/pull/1503)
* [BUGFIX] Do not run JSHint against trees returned from an addon.
* [BREAKING ENHANCEMENT] Addons can pull in test assets into test tree [#1453](https://github.com/stefanpenner/ember-cli/pull/1453)
* [BREAKING ENHANCEMENT] Addon model's \_root renamed to root [#1537](https://github.com/stefanpenner/ember-cli/pull/1537)
* [ENHANCEMENT] Addons can recursively add other addons [#1509](https://github.com/stefanpenner/ember-cli/pull/1509)
* [ENHANCEMENT] Upgrade `loader.js` to `1.0.1`. [#1543](https://github.com/stefanpenner/ember-cli/pull/1543)
* [BUGFIX] Allow `public/` to contain files in the root of the project. [#1549](https://github.com/stefanpenner/ember-cli/pull/1549)
* [ENHANCEMENT] Add `robots.txt` and `crossdomain.xml` files in the root of the project. [#1550](https://github.com/stefanpenner/ember-cli/pull/1550)
* [BUGFIX] Generating mixins and utils with several levels of nesting no longer produces a failing test. [#1551](https://github.com/stefanpenner/ember-cli/pull/1551)
* [BREAKING ENHANCEMENT] bower assets moved to bower_components instead of vendor [#1436](https://github.com/stefanpenner/ember-cli/pull/1436)
* [ENHANCEMENT] Move history support into a separate internal addon. [#1552](https://github.com/stefanpenner/ember-cli/pull/1552)
* [ENHANCEMENT] don't assume value of bowerrc.directory [#1553](https://github.com/stefanpenner/ember-cli/pull/1553)
* [ENHANCEMENT] es6 namespaced addons [#1544](https://github.com/stefanpenner/ember-cli/pull/1544)
* [ENHANCEMENT] Removed use of `memoize` from EmberApp. Allows multiple EmberApps to be instantiated [#1361](https://github.com/stefanpenner/ember-cli/issues/1361)
* [ENHANCEMENT] Add `ember destroy` command (removes files added by `generate` command). [#1547](https://github.com/stefanpenner/ember-cli/pull/1547)
* [BUGFIX] Ensure router.js is not modified when ember g route foo --dry-run [#1570](https://github.com/stefanpenner/ember-cli/pull/1570)
* [ENHANCEMENT] Add possibility to hide #ember-testing-container while testing [#1579](https://github.com/stefanpenner/ember-cli/pull/1579)
* [BUGFIX] Fix EmberAddon vendor tree [#1606](https://github.com/stefanpenner/ember-cli/pull/1606)
* [ENHANCEMENT] Addon blueprint [#1374](https://github.com/stefanpenner/ember-cli/pull/1374)
* [BUGFIX] Fix addons with empty directories [#]()
* [BUGFIX] Fix tests/helpers/start-app.js location from addon generator [#1626](https://github.com/stefanpenner/ember-cli/pull/1626)
* [BUGFIX] Allow addons to use history support middleware [#1632](https://github.com/stefanpenner/ember-cli/pull/1632)
* [ENHANCEMENT] Upgrade `broccoli-ember-hbs-template-compiler` to `1.6.1`.
* [ENHANCEMENT] Allow file patterns to be ignored by LiveReload [#1706](https://github.com/stefanpenner/ember-cli/pull/1706)
* [BUGFIX] Switch to OS-friendly line endings [#1718](https://github.com/stefanpenner/ember-cli/pull/1718)
* [BUGFIX] Prevent file deletions when the build `--output-path` is a parent directory [#1730](https://github.com/stefanpenner/ember-cli/pull/1730)

### 0.0.40

* [BUGFIX] fix detection of static files to allow periods in urls [#1399](https://github.com/stefanpenner/ember-cli/pull/1399)
* [BUGFIX] fix processing of import statements in css [#1400](https://github.com/stefanpenner/ember-cli/pull/1400)
* [BUGFIX] fix detection of requests to be proxied [#1263](https://github.com/stefanpenner/ember-cli/pull/1263)
* [BUGFIX] fix ember update (broken promises) [#1265](https://github.com/stefanpenner/ember-cli/pull/1265)
* [BUGFIX] eagerly requireing inquirer was costing ~100ms -> 150ms on boot [https://github.com/stefanpenner/ember-cli/commit/0ae78df5b4772b126facfed1d3203e9c695e80a1)
* [BUGFIX] Fix issue with invalid warnings (regarding files in the root of `vendor/`) on Windows. [#1264](https://github.com/stefanpenner/ember-cli/issues/1264)
* [BUGFIX] Fix addons being unable to use `app.import` to pull in non-js/css assets from their own `vendor/` tree. [#1159](https://github.com/stefanpenner/ember-cli/pull/1159)
* [ENHANCEMENT] When using `app.import` to import non-js/css assets, you can now specify the destination of the asset. [#1159](https://github.com/stefanpenner/ember-cli/pull/1159)
* [BUGFIX] Fix issue with `ember build` failing if the public/ folder was deleted. [#1270](https://github.com/stefanpenner/ember-cli/issues/1270)
* [BREAKING ENHANCEMENT] CoffeeScript support is now brought in by `ember-cli-coffeescript`. To use CoffeeScript with future versions run `npm install --save-dev ember-cli-coffeescript` (and `broccoli-coffee` is no longer needed as a direct dependency). [#1289](https://github.com/stefanpenner/ember-cli/pull/1289)
* [BUGFIX] `Blueprint.prototype.normalizeEntityName`'s return value should update the entity name. [#1283](https://github.com/stefanpenner/ember-cli/issues/1283)
* [BREAKING ENHANCEMENT] Move test only js/css assets into test-vendor.js and test-vendor.css respectively. [#1288](https://github.com/stefanpenner/ember-cli/pull/1288)
* [ENHANCEMENT] Update default Ember version to 1.6.0.
* [ENHANCEMENT] Display friendly error message when the server fails to start (e.g. address in use). [#1306](https://github.com/stefanpenner/ember-cli/pull/1306)
* [BREAKING ENHANCEMENT] Rename test-vendor.{css,js} to test-support.{css,js} to better reflect its role. [#1320](https://github.com/stefanpenner/ember-cli/pull/1320)
* [BUGFIX] Store version check information correctly, and only change the `lastVersionCheckAt` timestamp when the version is checked from npm. [#1323](https://github.com/stefanpenner/ember-cli/pull/1323)
* [BUGFIX] Update `broccoli-es3-safe-recast` to fix bugs with incorrectly replaced segments. [#1340](https://github.com/stefanpenner/ember-cli/pull/1340)
* [ENHANCEMENT] EmberApp can take jshintrc path options for app and test jshintrc files. [#1341](https://github.com/stefanpenner/ember-cli/pull/1341)
* [ENHANCEMENT] Using broccoli-sass > 0.2.0 now allows you to use .sass files. [#1367](https://github.com/stefanpenner/ember-cli/pull/1367)
* [ENHANCEMENT] EmberAddon constructor to build an EmberApp object with defaults for addon projects. [#1343](https://github.com/stefanpenner/ember-cli/pull/1343)
* [ENHANCEMENT] Allow addons to be vendored outside of node modules [#1370](https://github.com/stefanpenner/ember-cli/pull/1370)
* [ENHANCEMENT] Make "ember version" show NPM and Node version (versions of all loaded modules with "--verbose" switch). [#1307](https://github.com/stefanpenner/ember-cli/pull/1307)
* [BUGFIX] Duplicate-checking for generating routes now accounts for `"`-syntax. [#1371](https://github.com/stefanpenner/ember-cli/pull/1371)
* [BREAKING BUGFIX] Standard variables passed in to Blueprints now handle slashes better. Breaking if you relied on the old behavior. [#1278](https://github.com/stefanpenner/ember-cli/pull/1278)
* [BUGFIX] Generating a route named 'basic' no longer adds it to router.js. [#1390](https://github.com/stefanpenner/ember-cli/pull/1390)
* [ENHANCEMENT] EmberAddon constructor defaults `process.env.EMBER_ADDON_ENV` to "development". [#]()
* [ENHANCEMENT] Tests now run with the "test" environment by default, `config/environment.js` contains an (empty) section for the "test" environment [#1401](https://github.com/stefanpenner/ember-cli/pull/1401)
* [ENHANCEMENT] Add Git initialization to `ember new` command [#1369](https://github.com/stefanpenner/ember-cli/pull/1369)
* [ENHANCEMENT] Addons can export an object instead of a function [#1377](https://github.com/stefanpenner/ember-cli/pull/1377)
* [ENHANCEMENT] Addons will automatically load a generic addon constructor that includes app/vendor trees based on treesFor property if no main key is specified in package.json. [#1377](https://github.com/stefanpenner/ember-cli/pull/1377)
* [ENHANCEMENT] Disable `LOG_RESOLVER` flag to reduce console.log noise by default. [#1431](https://github.com/stefanpenner/ember-cli/pull/1431)
* [ENHANCEMENT] Update `broccoli-asset-rev`to `0.0.17`
* [ENHANCEMENT] Upgrade `ember-qunit` to `0.1.8`. [#1427](https://github.com/stefanpenner/ember-cli/pull/1427)
* [BUGFIX] Fix pod based templates (was broken with the advent of the `templates` tree). [#4138](https://github.com/stefanpenner/ember-cli/pull/1438)
* [ENHANCEMENT] ExpressServer middleware extracted to addons that are always pulled into every Project first [#1446](https://github.com/stefanpenner/ember-cli/pull/1446)

### 0.0.39

* [BUGFIX] `ember build --watch` should run until SIGTERM. [#1197](https://github.com/stefanpenner/ember-cli/issues/1197)
* [BUGFIX] Failed build should return non-zero exit code. [#1169](https://github.com/stefanpenner/ember-cli/pull/1169)
* [BUGFIX] improve startup time by up to 3x
* [BUGFIX] Ensure `ember generate` always operate in relation to project root. [#1165](https://github.com/stefanpenner/ember-cli/pull/1165)
* [ENHANCEMENT] Upgrade `ember-cli-ember-data` to `0.1.0`. [#1178](https://github.com/stefanpenner/ember-cli/pull/1178)
* [BUGFIX] Update `ember-cli-ic-ajax` to prevent warnings. [#1180](https://github.com/stefanpenner/ember-cli/pull/1180)
* [BUGFIX] Throw error when trailing slash present in argument to `ember generate`. [#1184](https://github.com/stefanpenner/ember-cli/pull/1184)
* [ENHANCEMENT] Don't expect `Ember` or `Em` to be global in tests. `Ember` or `Em` needs to be imported. [#1201](https://github.com/stefanpenner/ember-cli/pull/1201)
* [BUGFIX] Make behaviour of `--dry-run` more obvious & add `--skip-npm` and `--skip-bower`. [#1205](https://github.com/stefanpenner/ember-cli/pull/1205)
* [ENHANCEMENT] Remove .gitkeep files from `ember init` inside an existing project [#1209](https://github.com/stefanpenner/ember-cli/pull/1209)
* [ENHANCEMENT] Addons can add commands to the local `ember` command. [#1196](https://github.com/stefanpenner/ember-cli/pull/1196)
* [ENHANCEMENT] Addons can implement a postBuild hook. [#1215](https://github.com/stefanpenner/ember-cli/pull/1215)
* [ENHANCEMENT] Addons can add post-processing steps to the `Brocfile.js` process. [#1214](https://github.com/stefanpenner/ember-cli/pull/1214)
* [ENHANCEMENT] `broccoli-asset-rev` has been moved to an addon using the standard addon post-processing hooks. [#1214](https://github.com/stefanpenner/ember-cli/pull/1214)
* [ENHANCEMENT] Allow `app.toTree` to accept an array of additional trees to merge in the final output. [#1214](https://github.com/stefanpenner/ember-cli/pull/1214)
* [BUGFIX] Only run JSHint after preprocessing. [#1221](https://github.com/stefanpenner/ember-cli/pull/1221)
* [ENHANCEMENT] Addons can add blueprints. [#1222](https://github.com/stefanpenner/ember-cli/pull/1222)
* [ENHANCEMENT] Allow testing of production assets. [#1230](https://github.com/stefanpenner/ember-cli/pull/1230)
* [ENHANCEMENT] Provide Ember CLI version to Project model. [#1239](https://github.com/stefanpenner/ember-cli/pull/1239)
* [BREAKING ENHANCEMENT] Split `app/templates` into its own tree to prevent preprocessing template files as if they were JavaScript. [#1238](https://github.com/stefanpenner/ember-cli/pull/1238)
* [ENHANCEMENT] Print a warning when using `app.import` for assets in the root of `vendor/` (this is a significant performance penalty).
* [ENHANCEMENT] Model generation no longer requires an attribute type. [#1252](https://github.com/stefanpenner/ember-cli/pull/1252)
* [ENHANCEMENT] Allow vendor files to be configurable. [#1187](https://github.com/stefanpenner/ember-cli/pull/1187)


### 0.0.38

* accidentally deploy with node v0.0.11 which builds an invalid package

### 0.0.37

* [BREAKING BUGFIX] ensure the CLI exits with the correct status, fixes hanging tests and some non-graceful exit cleanups [#1150](https://github.com/stefanpenner/ember-cli/pull/1150)
* [BUGFIX] Ensure EDITOR is set before allowing edit in ember init. [#1090](https://github.com/stefanpenner/ember-cli/pull/1090)
* [BUGFIX] Display message to user when diff cannot be applied cleanly [#1091](https://github.com/stefanpenner/ember-cli/pull/1091)
* [ENHANCEMENT] Notify when an ember-cli update is available, and add `ember update` command. [#899](https://github.com/stefanpenner/ember-cli/pull/899)
* [BUGFIX] Ensure that build output directory is cleaned up properly. [#1122](https://github.com/stefanpenner/ember-cli/pull/1122)
* [BUGFIX] Ensure that non-zero exit code is used when running `ember test` with failing tests. [#1123](https://github.com/stefanpenner/ember-cli/pull/1123)
* [BREAKING ENHANCEMENT] Change the expected interface for the `./server/index.js` file. It now receives the instantiated `express` server. [#1097](https://github.com/stefanpenner/ember-cli/pull/1097)
* [ENHANCEMENT] Allow addons to provide server side middlewares. [#1097](https://github.com/stefanpenner/ember-cli/pull/1097)
* [ENHANCEMENT] Automatically pluralize the attribute when generating a model. [#1120](https://github.com/stefanpenner/ember-cli/pull/1120)
* [BUGFIX] Make sure non-dasherized model attributes are also added to generated tests. [#1120](https://github.com/stefanpenner/ember-cli/pull/1120)
* [ENHANCEMENT] Upgrade `ember-qunit-notifications` to `0.0.3`. [#1117](https://github.com/stefanpenner/ember-cli/pull/1117)
* [ENHANCEMENT] Allow addons to specify load ordering. [#1132](https://github.com/stefanpenner/ember-cli/pull/1132)
* [ENHANCEMENT] Adds `ember build --watch` [#1131](https://github.com/stefanpenner/ember-cli/pull/1131)
* [BREAKING ENHANCEMENT] Accept options as second parameter of ember-app#import. Pass modules as exports. [#1121](https://github.com/stefanpenner/ember-cli/pull/1121)

### 0.0.36

* deployed bundled package with outdated bundled depds... Likely user
  error (by @stefanpenner)

### 0.0.35

* [BUGFIX] Ensure that vendored JS files are concatted in a safe way (to prevent issues with ASI). [#988](https://github.com/stefanpenner/ember-cli/pull/988)
* [ENHANCEMENT] Use the `Project` model to load the project name and environment configuration (removes boilerplate from `Brocfile.js`). [#989](https://github.com/stefanpenner/ember-cli/pull/989)
* [BUGFIX] Pass `--port` option through when calling `ember test --port 8987` (allows overriding the port when running concurrent `ember test` commands). [#991](https://github.com/stefanpenner/ember-cli/pull/991)
* [ENHANCEMENT] Add `.ember-cli` configuration file. [#563](https://github.com/stefanpenner/ember-cli/pull/563)
* [ENHANCEMENT] Add edit capability to `ember init`. [#1000](https://github.com/stefanpenner/ember-cli/pull/1000)
* [ENHANCEMENT] Add the current environment to the application config (the `MyApplicationENV` global). [#1017](https://github.com/stefanpenner/ember-cli/pull/1017)
* [BUGFIX] Ensure that the project `.jshintrc` file is looked up in the project's root. [#1019](https://github.com/stefanpenner/ember-cli/pull/1019)
* [ENHANCEMENT] Allow addons to hook into the application build process. [#1025](https://github.com/stefanpenner/ember-cli/pull/1025)
* [ENHANCEMENT] Allow addons to register custom preprocessors. [#1030](https://github.com/stefanpenner/ember-cli/pull/1030)
* [BUGFIX] Prevent route blueprint adding duplicate entries to router.js [#1042](https://github.com/stefanpenner/ember-cli/pull/1042)
* [ENHANCEMENT] Add blueprint listing in ember help generate. [#952](https://github.com/stefanpenner/ember-cli/pull/952)
* [BUGFIX] Add missing descriptions for `build`, `serve`, and `test` commands. [#1045](https://github.com/stefanpenner/ember-cli/issues/1045)
* [ENHANCEMENT] Do not remove output directory. This allows easier cross-project symlinking (previous behavior broke the link when the output path was destroyed). [#1034](https://github.com/stefanpenner/ember-cli/pull/1034)
* [ENHANCEMENT] Keep output path (`/dist` by default) up to date with both `ember server` and `ember build`. [#1034](https://github.com/stefanpenner/ember-cli/pull/1034)
* [ENHANCEMENT] Use the `ember-cli-ic-ajax` addon to bring in ic-ajax. [#1047](https://github.com/stefanpenner/ember-cli/issues/1047)
* [ENHANCEMENT] Use the `ember-cli-ember-data` addon to bring in ember-data. [#1047](https://github.com/stefanpenner/ember-cli/issues/1047)
* [BUGFIX] Allow fingerprinting to be enabled/disabled in a more custom way. [#1066](https://github.com/stefanpenner/ember-cli/pull/1066)
* [ENHANCEMENT] Use `ember-addon` as the "addon" keyword. [#1071](https://github.com/stefanpenner/ember-cli/pull/1071)
* [ENHANCEMENT] loader should now support CJS mode of AMD.
* [ENHANCEMENT] Upgrade broccoli-asset-rev to 0.0.6 and allow passing a `customHash` in fingerprint options. [#1024](https://github.com/stefanpenner/ember-cli/pull/1024)

### 0.0.34

* [BUGFIX] broccoli-es6-safe-recast now once again has one-at-a-time semantics this improves incremental rebuild performance
* [BUGFIX] upgrade broccoli-sane-watcher to include better error messages when attempting to watch non-existent files
* [ENHANCEMENT] Allow opting out of `ES3SafeFilter`. [#966](https://github.com/stefanpenner/ember-cli/pull/966)
* [ENHANCEMENT] Provide `--watcher` option for switching between polling and events-based file watching. [#970](https://github.com/stefanpenner/ember-cli/pull/970)
* [BUGFIX] Ensure that tmp/ is cleaned up after running `ember server` or `ember test --server`. [#971](https://github.com/stefanpenner/ember-cli/pull/971)
* [BUGFIX] Fix errors with certain `generate` commands that depend on `inflection`. [f016820](https://github.com/stefanpenner/ember-cli/commit/f016820)
* [BUGFIX] Do not wrap `vendor` assets in eval when `wrapInEval` is set. [#983](https://github.com/stefanpenner/ember-cli/pull/983)
* [ENHANCEMENT] Use `wrapInEval` by default for application assets when running in development. [#983](https://github.com/stefanpenner/ember-cli/pull/983)
* [ENHANCEMENT] Add integration-test blueprint [#985](https://github.com/stefanpenner/ember-cli/pull/985)

### 0.0.33

* [BUGFIX] broccoli-sane-watcher now recovers after filters throw [#940](https://github.com/stefanpenner/ember-cli/pull/940)
* [ENHANCEMENT] Use ember-data.prod.js when ENV=production [#909](https://github.com/stefanpenner/ember-cli/pull/909).
* [BUGFIX] Ensure that config/environment is findable and required when setting up baseURL for server. [#916](https://github.com/stefanpenner/ember-cli/pull/916)
* [BUGFIX] Fix importing of non-JS/CSS [#915](https://github.com/stefanpenner/ember-cli/pull/915)
* [ENHANCEMENT] Use `window.MyProjectNameENV` instead of `window.ENV`. [#922](https://github.com/stefanpenner/ember-cli/pull/922)
* [BUGFIX] Disallow projects with periods in their name. [#927](https://github.com/stefanpenner/ember-cli/pull/927)
* [ENHANCEMENT] Allow customization of Javascript minification options. [#928](https://github.com/stefanpenner/ember-cli/pull/928)
* [BUGFIX] TestServer now waits until the build is done before starting. [#932](https://github.com/stefanpenner/ember-cli/pull/932)
* [ENHANCEMENT] Upgrade `leek` to `0.0.6`. [#934](https://github.com/stefanpenner/ember-cli/pull/934)
* [BUGFIX] `leek` upgrade fixes [#642](https://github.com/stefanpenner/ember-cli/issues/642), [#709](https://github.com/stefanpenner/ember-cli/issues/709)
* [ENHANCEMENT] Allow disabling of automatic fingerprinting. [#930](https://github.com/stefanpenner/ember-cli/pull/930)
* [ENHANCEMENT] Update ember-cli-shims to add `ember-data` shim. [#941](https://github.com/stefanpenner/ember-cli/pull/941)
* [ENHANCEMENT] Update default jshint settings to require importing Ember. [#941](https://github.com/stefanpenner/ember-cli/pull/941)
* [ENHANCEMENT] Bring generators in-house via blueprints. [#747](https://github.com/stefanpenner/ember-cli/pull/747)
* [BUGFIX] Only process application code with ES3SafeFilter. [#949](https://github.com/stefanpenner/ember-cli/pull/949)
* [ENHANCEMENT] Separate application code from vendor code. Generate `/assets/vendor.js` for vendored code. [#949](https://github.com/stefanpenner/ember-cli/pull/949)
* [ENHANCEMENT] Provide `registry` access from `EmberApp`. [#955](https://github.com/stefanpenner/ember-cli/pull/955)
* [BUGFIX] Ensure that `EmberENV` is setup (to allow enabling flagged features). [#958](https://github.com/stefanpenner/ember-cli/pull/958)

### 0.0.29

* [ENHANCEMENT] less CPU intensive watching thanks to @krisselden's https://github.com/krisselden/broccoli-sane-watcher and @amasad's https://github.com/amasad/sane
* [BUGFIX] Upgrade broccoli-es6-concatenator to 0.1.6 to fix a concatenation issue. [broccoli-es6-concatenator#17](https://github.com/joliss/broccoli-es6-concatenator/pull/17)
* [BUGFIX] prevent pointless event emitter memory leak warning [#850](https://github.com/stefanpenner/ember-cli/pull/850)
* [ENHANCEMENT] add and es3 safe transpile step: specifically promise.catch and promise.finally -> promise['catch'] & promise['finally']. In addition we cover afew more variables see: https://github.com/stefanpenner/es3-safe-recast [#823](https://github.com/stefanpenner/ember-cli/pull/823)
* [ENHANCEMENT] Load the vendor.css in the rendered HTML. [#728](http://github.com/stefanpenner/ember-cli/pull/728)
* [ENHANCEMENT] Allow `testem` port to be specified when running `ember test --server`. [#729](https://github.com/stefanpenner/ember-cli/pull/729)
* [BUGFIX] Use EMBER_ENV if specified in ENV_VARIABLES `EMBER_ENV=production ember build`. [#753](https://github.com/stefanpenner/ember-cli/pull/753)
* [ENHANCEMENT] If both EMBER_ENV and --environment are specified, use EMBER_ENV. [#753](https://github.com/stefanpenner/ember-cli/pull/753)
* [ENHANCEMENT] Update broccoli-jshint to 0.5.0 (more efficient caching for faster rebuilds). [#758](https://github.com/stefanpenner/ember-cli/pull/758)
* [ENHANCEMENT] Ensure that the `app/templates/components` directory is created automatically. [#761](https://github.com/stefanpenner/ember-cli/pull/761)
* [BUGFIX] For `ember-init`, Use app name if specified, over package.json or cwd name. [#792](https://github.com/stefanpenner/ember-cli/pull/792)
* [ENHANCEMENT] Add support for Web Notifications for QUnit test suite with ember-qunit-notifications. [#804](https://github.com/stefanpenner/ember-cli/pull/804)
* [BUGFIX] Ensure that files in app/ are JSHinted properly. [#832](https://github.com/stefanpenner/ember-cli/pull/832)
* [ENHANCEMENT] Update ember-load-initializers to 0.0.2.
* [ENHANCEMENT] Add broccoli-asset-rev for fingerprinting + source re-writing. [#814](https://github.com/stefanpenner/ember-cli/pull/814)
* [BUGFIX] Prevent broccoli from watching `node_modules/ember-cli/lib/broccoli/`. [#857](https://github.com/stefanpenner/ember-cli/pull/857)
* [BUGFIX] Prevent collision between running `ember server` and `ember test --server` simultaneously. [#862](https://github.com/stefanpenner/ember-cli/pull/862)
* [ENHANCEMENT] Show timing and slow tree listing for each rebuild. [#860](https://github.com/stefanpenner/ember-cli/pull/860) & [#865](https://github.com/stefanpenner/ember-cli/pull/865)
* [BUGFIX] Disable `wrapInEval` by default. [#866](//github.com/stefanpenner/ember-cli/pull/866)
* [ENHANCEMENT] Allow passing `tests` and `hinting` to `new EmberApp()`. [#876](https://github.com/stefanpenner/ember-cli/pull/876)
* [BUGFIX] Prevent slow tree printout during `ember test --server` from bleeding through `testem` UI.[#877](https://github.com/stefanpenner/ember-cli/pull/877)
* [ENHANCEMENT] Remove unused `vendor/_loader.js` file. [#880](https://github.com/stefanpenner/ember-cli/pull/880)
* [ENHANCEMENT] Allow disabling JSHint tests from within QUnit UI. [#878](https://github.com/stefanpenner/ember-cli/pull/878)
* [ENHANCEMENT] Upgrade `ember-resolver` to `0.1.1` (and lock down version in `bower.json`). [#885](https://github.com/stefanpenner/ember-cli/pull/885)

### 0.0.28

* [FEATURE] The `baseURL` in your `environment.js` now gets the leading and trailing slash automatically if you omit them. [#683](https://github.com/stefanpenner/ember-cli/pull/683)
* [FEATURE] The development server now serves the site under the specified `baseURL`. [#683](https://github.com/stefanpenner/ember-cli/pull/683)
* [FEATURE] Expose server: Bring back the API stub's functionality, give users the opportunity to add their own middleware. [#683](https://github.com/stefanpenner/ember-cli/pull/683)
* [ENHANCEMENT] `project.require()` can now be used to require files from the user's project. [#683](https://github.com/stefanpenner/ember-cli/pull/683)
* [ENHANCEMENT] Plugins can fall back to alternate file extensions (i.e scss, sass)
* [BUGFIX] Fix incorrect generation of all `vendor/` assets in build output. [#645](https://github.com/stefanpenner/ember-cli/pull/645)
* [ENHANCEMENT] Update to Broccoli 0.12. Prevents double initial rebuilds when running `ember server`. [#648](https://github.com/stefanpenner/ember-cli/pull/648)
* [BREAKING ENHANCEMENT] The generated `app.js` and `app.css` files are now named for your application name. [#638](https://github.com/stefanpenner/ember-cli/pull/638)
* [ENHANCEMENT] added first iteration of a slow but thorough acceptance
  test. A new app is generated, depedencies resolve, and the test for
  that base app are run.  [#614](https://github.com/stefanpenner/ember-cli/pull/614)
* [ENHANCEMENT] Use handlebars-runtime in production. [#675](https://github.com/stefanpenner/ember-cli/pull/675)
* [BUGFIX] Do not watch `vendor/` for changes (watching vendor dramatically increases CPU usage). [#693](https://github.com/stefanpenner/ember-cli/pull/693)
* [ENHANCEMENT] Minify CSS [#688](https://github.com/stefanpenner/ember-cli/pull/688)
* [ENHANCEMENT] Allows using app.import for things other than JS and CSS (i.e. fonts, images, json, etc). [#699](https://github.com/stefanpenner/ember-cli/pull/699)
* [BUGFIX] Fix `ember --help` output for test and version commands. [#701](https://github.com/stefanpenner/ember-cli/pull/701)
* [BUGFIX] Fix package.json preprocessor dependencies not being included in the registry. [#703](https://github.com/stefanpenner/ember-cli/pull/703)
* [BUGFIX] Update `testem` version to fix error thrown for certain assertions when running `ember test`, also fixes issue with `ember test --server` in Node 0.10. [#714](https://github.com/stefanpenner/ember-cli/pull/714)

### 0.0.27

* [BUGFIX] ` ENV.LOG_MODULE_RESOLVER` must be set pre-1.6 to get better container logging.
* [FEATURE] Added support for ember-scripts preprocessing.
* [ENHANCEMENT] Refactor `blueprint.js` to remove unnecessary variable assignment, change double iteration to simple reduce, and remove function that only swapped arguments and called through. [#537](https://github.com/stefanpenner/ember-cli/pull/537)
* [ENHANCEMENT] Refactor `test-loader.js` for readability and to prevent unnecessary iterations [#524](https://github.com/stefanpenner/ember-cli/pull/524)
* [ENHANCEMENT] Remove `Ember.setupForTesting` and
  `Router.reopen({location: 'none'});` from test helpers [#516](https://github.com/stefanpenner/ember-cli/pull/516).
* [ENHANCEMENT] Update loom-generators-ember-appkit to `^1.1.1`.
* [BUGFIX] Whitelist `ic-ajax` exports to prevent import validation warnings. [#533](https://github.com/stefanpenner/ember-cli/pull/533)
* [BUGFIX] `ember init` fails on `NULL_PROJECT` ([#546](https://github.com/stefanpenner/ember-cli/pull/546))
* [ENHANCEMENT] Files added by ember-cli should not needed to be specified in `Brocfile.js`. [#536](https://github.com/stefanpenner/ember-cli/pull/536)
* [ENHANCEMENT] Ensure minified output is using `compress` and `mangle` options with `uglify-js`. [#564](https://github.com/stefanpenner/ember-cli/pull/564)
* [BUGFIX] Update to Broccoli 0.10.0. This should resolve the primary issue `ember-cli` has on `Windows`. [#578](https://github.com/stefanpenner/ember-cli/pull/578)
* [ENHANCEMENT] Always Precompile Handlebars templates. [#574](https://github.com/stefanpenner/ember-cli/pull/574)
* [ENHANCEMENT] Update to Broccoli 0.11.0. This provides better timing information for `Watcher`. [#587](https://github.com/stefanpenner/ember-cli/pull/587)
* [ENHANCEMENT] Track rebuild timing. [#588](https://github.com/stefanpenner/ember-cli/pull/587)
* [ENHANCEMENT] Remove global defined helpers in favor of http://api.qunitjs.com/equal http://api.qunitjs.com/strictEqual/, etc. [#579](https://github.com/stefanpenner/ember-cli/pull/579)
* [BREAKING BUGFIX] No longer rely on `broccoli-bower` to automatically import vendored files. Use `app.import` to import dependencies and specify modules to whitelist. [#562](https://github.com/stefanpenner/ember-cli/pull/562)
* [ENHANCEMENT] Removed `proxy-url` and `proxy-host` parameters and introduced `proxy` param with full proxy url. ([#567](https://github.com/stefanpenner/ember-cli/pull/567))
* [BREAKING ENHANCEMENT] Update to jQuery 1.11.1. ** updates `bower.json`
* [ENHANCEMENT] When using non-NPM installed package (aka "running on master") the branch name and SHA are now printed along with the prior version number. [#634](https://github.com/stefanpenner/ember-cli/pull/634)

### 0.0.25

* [BUGFIX] The blueprinted application's `package.json` forces an older version of `ember-cli`. Fixed in [#518](https://github.com/stefanpenner/ember-cli/pull/518).

### 0.0.24

* Changes to `index.html`: Script tags were moved into body, `ENV` and the app are now defined in the same script tag.
* introduce NULL Project, to gracefully handle out-of-project
  invocations of the cli. Like new/init [fixes #502]
* pre 1.0.0 dependency are now locked down to exact versions, post 1.0.0 deps are in good faith semver locked.
* patch to quickfix some broccoli + Windows IO issues. We expect a proper solution soon, but this will hold us over (#493)[https://github.com/stefanpenner/ember-cli/pull/493]
* Add a custom watcher to make broccoli more usable on windows by catching file errors ([493](https://github.com/stefanpenner/ember-cli/pull/493)).
* Allow `ember new` and `ember init` to receive a `blueprint` argument to allow for alternative project scaffolding ([462](https://github.com/stefanpenner/ember-cli/pull/462))
* Add `ember test` with Testem integration ([388](https://github.com/stefanpenner/ember-cli/pull/388)).
* some improvements to bower dependency management, unfortunately until bower.json stabilizes broccoli-bower stability is at the whim of bower component authors.
* introduce maintainable + upgradable ember app specific brocfile filter
  ([396](https://github.com/stefanpenner/ember-cli/pull/396))
* ember cli now attempts to use the project-local ember-cli if
  available, this should help with people who have multiple versions of
  the cli installed. ([5a3c9a](https://github.com/stefanpenner/ember-cli/commit/5a3c9a97e407c128939feb5bd8cd98db2a8e3181))
* Complete restructuring of how ember-cli works internally
* `ember help` now offers nicely colored output
* Extracts shims in vendor into bower package ([#342](https://github.com/stefanpenner/ember-cli/pull/342))
  * locks it to version `0.0.1`
* Extracts initializers autoloading into bower package ([#337](https://github.com/stefanpenner/ember-cli/pull/337))
  * locks it to version `0.0.1`
* Introduces broccoli-bower ([#333](https://github.com/stefanpenner/ember-cli/pull/333))
  * locks it to version `0.2.0`
* Fix issue where app.js files are appended to tests.js ([#347](https://github.com/stefanpenner/ember-cli/pull/347))
* upgrade broccoli to `0.9.0` [v0.9.0 brocfile changes](https://gist.github.com/joliss/15630762fa0f43976418)
* Use configuration from `config/environments.js` to pass options to `Ember.Application.create`. ([#370](https://github.com/stefanpenner/ember-cli/pull/370))
* Adds `ic-ajax` to the list of ignored modules for tests([#378](https://github.com/stefanpenner/ember-cli/pull/378))
* Adds per command help output ([#376](https://github.com/stefanpenner/ember-cli/pull/376))
* Ensures that the broccoli trees are cleaned up properly. ([#444](https://github.com/stefanpenner/ember-cli/pull/444))
* Integrate leek package for ember-cli usage analytics reporting. ([#448](https://github.com/stefanpenner/ember-cli/pull/448))
* Generate current live build to `tmp/output/` when running `ember server`. This is very useful for
  debugging the current Broccoli tree without manually running `ember build`. ([#457](https://github.com/stefanpenner/ember-cli/pull/457))
* Use `tmp/output/` directory created in [#457](https://github.com/stefanpenner/ember-cli/pull/457) for Testem setup.
  This allows using the `testem` command to run Testem in server mode (allowing capturing multiple browsers and other goodies). [#463](https://github.com/stefanpenner/ember-cli/pull/463)
* Added `ember test --server` to run the `testem` command line server. `ember test --server` will automatically re-run your tests after a rebuild. [#474](https://github.com/stefanpenner/ember-cli/pull/474)
* Add JSHinting for `app/` and `test/` trees when building in development. This generates console logs as well as QUnit tests (so that `ember test` shows failures). [#482](https://github.com/stefanpenner/ember-cli/pull/482)
* Use the name specified in `package.json` while doing `ember init`. This allows you to use a different application name than your folder name. [#491](https://github.com/stefanpenner/ember-cli/pull/491)
* Allow disabling live reload via `ember server --live-reload=false`. [#510](https://github.com/stefanpenner/ember-cli/pull/510)

### 0.0.23

* Adds ES6 import validation ([#209](https://github.com/stefanpenner/ember-cli/pull/209))
* CSS broccoli fixes ([#325](https://github.com/stefanpenner/ember-cli/pull/325))
* Speed up boot ([#273](https://github.com/stefanpenner/ember-cli/pull/273))

### 0.0.22

* Makes sure that user cannot create an application named `test`([#256](https://github.com/stefanpenner/ember-cli/pull/256))
* Adds broccoli-merge-trees dependency and updates Brocfile to use it
* Locks blueprint to particular version of ember-cli, broccoli & friends:
  * ember-cli 0.0.21
  * broccoli (v0.7.2)
  * broccoli-es6-concatenator (v0.1.4)
  * broccoli-static-compiler (v0.1.4)
  * broccoli-replace version (v0.1.5)

### 0.0.21

* Use `loader.js` from `bower` ([0c1e8d28](https://github.com/stefanpenner/ember-cli/commit/0c1e8d28ca4bf6d24dc28af1fa4736690394eb5a))
* Drops implementation files ([54df0288](https://github.com/twokul/ember-cli/commit/54df0288cd456aec782f0cbda269c603fe7be005))
* Drop boilerplate tests ([c6f7475e](https://github.com/twokul/ember-cli/commit/c6f7475e0c8b3013b4af8ea5139aa25818aedeaf))
* Use named-amd version of `ic-ajax` ([#225](https://github.com/stefanpenner/ember-cli/pull/225))
* Separate `tests` and `app` code. Tests are now within 'assets/tests.js' (#220).
* Implement `--proxy-port` and `--proxy-host` parameters to `ember server` command (#40)
* Add support for `.ember-cli` file to provide default flags to commands ([7b90bd9](https://github.com/stefanpenner/ember-cli/commit/dfac84ffd27acedfd18189a0e4b0b5d3fb13bd7b))
* Ember initializers are required automatically ([#242](https://github.com/stefanpenner/ember-cli/pull/242))
* Supports alternate preprocessors (eg. broccoli-sass vs. broccoli-ruby-sass) ([59ddbd](https://github.com/stefanpenner/ember-cli/commit/59ddbdf4ce14e8f514d124e158cfdc9708026623))
* Also exposes `registerPlugin` method on preprocessor module that allows anyone to register additional plugins ([59ddbd](https://github.com/stefanpenner/ember-cli/commit/59ddbdf4ce14e8f514d124e158cfdc9708026623))

### 0.0.20

* Run tests through /tests.
* Integrate ember-qunit.
* Makes sure `livereload` reports error from `watcher` ([a1d447fe](https://github.com/stefanpenner/ember-cli/commit/a1d447fe654271f6cf4ea1e6b092a17bc6beed3a))
* Support multiple CSS Preprocessors ([LESS](http://lesscss.org/), [Sass](http://sass-lang.com/) and [Stylus](http://learnboost.github.io/stylus/))
* upgrade broccoli to 0.5.0. slight Brocfile syntax change:

  ```js
  var foo = makeTree("foo")
  // is now just
  var foo = "foo";
  ```<|MERGE_RESOLUTION|>--- conflicted
+++ resolved
@@ -1,37 +1,28 @@
 # ember-cli Changelog
 
-<<<<<<< HEAD
 ### 2.6.0-beta.2
-=======
-### 2.5.1
->>>>>>> 5ff2c0ea
-
-The following changes are required if you are upgrading from the previous
-version:
-
-- Users
-<<<<<<< HEAD
+
+The following changes are required if you are upgrading from the previous
+version:
+
+- Users
   + [`ember new` diff](https://github.com/ember-cli/ember-new-output/compare/v2.6.0-beta.1...v2.6.0-beta.2)
   + Upgrade your project's ember-cli version - [docs](http://ember-cli.com/user-guide/#upgrading)
 - Addon Developers
   + [`ember addon` diff](https://github.com/ember-cli/ember-addon-output/compare/v2.6.0-beta.1...v2.6.0-beta.2)
-=======
-  + Upgrade your project's ember-cli version - [docs](http://ember-cli.com/user-guide/#upgrading)
-- Addon Developers
->>>>>>> 5ff2c0ea
-  + No changes required
-- Core Contributors
-  + No changes required
-
-#### Community Contributions
-
-<<<<<<< HEAD
+  + No changes required
+- Core Contributors
+  + No changes required
+
+#### Community Contributions
+
 - [#5737](https://github.com/ember-cli/ember-cli/pull/5737) / [#5828](https://github.com/ember-cli/ember-cli/pull/5828) [INTERNAL] Update `core-object` to 2.0.0. [@nathanhammond](https://github.com/nathanhammond)
 - [#5856](https://github.com/ember-cli/ember-cli/pull/5856) Remove warning when using Node v6.0.0. [@rwjblue](https://github.com/rwjblue)
 - [#5859](https://github.com/ember-cli/ember-cli/pull/5859) Update Ember to 2.6.0-beta.2. [@rwjblue](https://github.com/rwjblue)
 - [#5859](https://github.com/ember-cli/ember-cli/pull/5859) Update Ember Data to 2.6.0-beta.1. [@rwjblue](https://github.com/rwjblue)
 
 Thank you to all who took the time to contribute!
+
 
 ### 2.6.0-beta.1
 
@@ -71,12 +62,26 @@
 - [#5786](https://github.com/ember-cli/ember-cli/pull/5786) Deprecate `Project.closest` in favor of `Project.closestSync` [@jeffjewiss](https://github.com/jeffjewiss)
 
 Thank you to all who took the time to contribute!
-=======
+
+
+### 2.5.1
+
+The following changes are required if you are upgrading from the previous
+version:
+
+- Users
+  + Upgrade your project's ember-cli version - [docs](http://ember-cli.com/user-guide/#upgrading)
+- Addon Developers
+  + No changes required
+- Core Contributors
+  + No changes required
+
+#### Community Contributions
+
 - [#5867](https://github.com/ember-cli/ember-cli/pull/5867) models/addon: Kill the addonJsFiles() cache [@Turbo87](https://github.com/Turbo87)
 
 Thank you to all who took the time to contribute!
 
->>>>>>> 5ff2c0ea
 
 ### 2.5.0
 
@@ -103,25 +108,17 @@
 - [#5779](https://github.com/ember-cli/ember-cli/pull/5779) Update Ember Data to v2.5. [@bmac](https://github.com/bmac)
 - [#5757](https://github.com/ember-cli/ember-cli/pull/5757) Add ember-cli-jshint dependency to app and addon blueprints. [@Turbo87](https://github.com/Turbo87)
 
-<<<<<<< HEAD
-
-=======
->>>>>>> 5ff2c0ea
+
 ### 2.4.3
 
 The following changes are required if you are upgrading from the previous
 version:
 
 - Users
-<<<<<<< HEAD
   + [`ember new` diff](https://github.com/kellyselden/ember-cli-output/compare/v2.4.2...v2.4.3)
   + Upgrade your project's ember-cli version - [docs](http://ember-cli.com/user-guide/#upgrading)
 - Addon Developers
   + [`ember addon` diff](https://github.com/kellyselden/ember-addon-output/compare/v2.4.2...v2.4.3)
-=======
-  + Upgrade your project's ember-cli version - [docs](http://ember-cli.com/user-guide/#upgrading)
-- Addon Developers
->>>>>>> 5ff2c0ea
   + No changes required
 - Core Contributors
   + No changes required
